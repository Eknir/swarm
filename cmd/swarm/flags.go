--- conflicted
+++ resolved
@@ -67,20 +67,12 @@
 	}
 	SwarmSwapPaymentThresholdFlag = cli.Uint64Flag{
 		Name:   "swap-payment-threshold",
-<<<<<<< HEAD
-		Usage:  "honey amount indebted to a peer at which you will initiate payment",
-=======
 		Usage:  "honey amount at which payment is triggered",
->>>>>>> f185630f
 		EnvVar: SwarmEnvSwapPaymentThreshold,
 	}
 	SwarmSwapDisconnectThresholdFlag = cli.Uint64Flag{
 		Name:   "swap-disconnect-threshold",
-<<<<<<< HEAD
-		Usage:  "honey amount at debt of a peer at which you will disconnect",
-=======
 		Usage:  "honey amount at which a peer disconnects",
->>>>>>> f185630f
 		EnvVar: SwarmEnvSwapDisconnectThreshold,
 	}
 	SwarmSyncDisabledFlag = cli.BoolTFlag{
