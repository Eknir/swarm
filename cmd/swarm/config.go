// Copyright 2017 The go-ethereum Authors
// This file is part of go-ethereum.
//
// go-ethereum is free software: you can redistribute it and/or modify
// it under the terms of the GNU General Public License as published by
// the Free Software Foundation, either version 3 of the License, or
// (at your option) any later version.
//
// go-ethereum is distributed in the hope that it will be useful,
// but WITHOUT ANY WARRANTY; without even the implied warranty of
// MERCHANTABILITY or FITNESS FOR A PARTICULAR PURPOSE. See the
// GNU General Public License for more details.
//
// You should have received a copy of the GNU General Public License
// along with go-ethereum. If not, see <http://www.gnu.org/licenses/>.

package main

import (
	"crypto/ecdsa"
	"errors"
	"fmt"
	"io"
	"os"
	"reflect"
	"strconv"
	"strings"
	"unicode"

	"github.com/ethereum/go-ethereum/common"
	cli "gopkg.in/urfave/cli.v1"

	"github.com/ethereum/go-ethereum/cmd/utils"
	"github.com/ethereum/go-ethereum/log"
	"github.com/ethereum/go-ethereum/node"
	"github.com/naoina/toml"

	bzzapi "github.com/ethersphere/swarm/api"
)

var (
	//flag definition for the dumpconfig command
	DumpConfigCommand = cli.Command{
		Action:      utils.MigrateFlags(dumpConfig),
		Name:        "dumpconfig",
		Usage:       "Show configuration values",
		ArgsUsage:   "",
		Flags:       app.Flags,
		Category:    "MISCELLANEOUS COMMANDS",
		Description: `The dumpconfig command shows configuration values.`,
	}

	//flag definition for the config file command
	SwarmTomlConfigPathFlag = cli.StringFlag{
		Name:  "config",
		Usage: "TOML configuration file",
	}
)

//constants for environment variables
const (
<<<<<<< HEAD
	SwarmEnvChequebookAddr       = "SWARM_CHEQUEBOOK_ADDR"
	SwarmEnvAccount              = "SWARM_ACCOUNT"
	SwarmEnvBzzKeyHex            = "SWARM_BZZ_KEY_HEX"
	SwarmEnvListenAddr           = "SWARM_LISTEN_ADDR"
	SwarmEnvPort                 = "SWARM_PORT"
	SwarmEnvNetworkID            = "SWARM_NETWORK_ID"
	SwarmEnvSwapEnable           = "SWARM_SWAP_ENABLE"
	SwarmEnvSwapBackendURL       = "SWARM_SWAP_BACKEND_URL"
	SwarmEnvSwapLogPath          = "SWARM_SWAP_LOG_PATH"
	SwarmEnvSyncDisable          = "SWARM_SYNC_DISABLE"
	SwarmEnvSyncUpdateDelay      = "SWARM_ENV_SYNC_UPDATE_DELAY"
	SwarmEnvMaxStreamPeerServers = "SWARM_ENV_MAX_STREAM_PEER_SERVERS"
	SwarmEnvLightNodeEnable      = "SWARM_LIGHT_NODE_ENABLE"
	SwarmEnvDeliverySkipCheck    = "SWARM_DELIVERY_SKIP_CHECK"
	SwarmEnvENSAPI               = "SWARM_ENS_API"
	SwarmEnvENSAddr              = "SWARM_ENS_ADDR"
	SwarmEnvCORS                 = "SWARM_CORS"
	SwarmEnvBootnodes            = "SWARM_BOOTNODES"
	SwarmEnvPSSEnable            = "SWARM_PSS_ENABLE"
	SwarmEnvStorePath            = "SWARM_STORE_PATH"
	SwarmEnvStoreCapacity        = "SWARM_STORE_CAPACITY"
	SwarmEnvStoreCacheCapacity   = "SWARM_STORE_CACHE_CAPACITY"
	SwarmEnvBootnodeMode         = "SWARM_BOOTNODE_MODE"
	SwarmEnvNATInterface         = "SWARM_NAT_INTERFACE"
	SwarmAccessPassword          = "SWARM_ACCESS_PASSWORD"
	SwarmAutoDefaultPath         = "SWARM_AUTO_DEFAULTPATH"
	SwarmGlobalstoreAPI          = "SWARM_GLOBALSTORE_API"
	GethEnvDataDir               = "GETH_DATADIR"
=======
	SwarmEnvChequebookAddr          = "SWARM_CHEQUEBOOK_ADDR"
	SwarmEnvAccount                 = "SWARM_ACCOUNT"
	SwarmEnvBzzKeyHex               = "SWARM_BZZ_KEY_HEX"
	SwarmEnvListenAddr              = "SWARM_LISTEN_ADDR"
	SwarmEnvPort                    = "SWARM_PORT"
	SwarmEnvNetworkID               = "SWARM_NETWORK_ID"
	SwarmEnvSwapEnable              = "SWARM_SWAP_ENABLE"
	SwarmEnvSwapBackendURL          = "SWARM_SWAP_BACKEND_URL"
	SwarmEnvSwapPaymentThreshold    = "SWARM_SWAP_PAYMENT_THRESHOLD"
	SwarmEnvSwapDisconnectThreshold = "SWARM_SWAP_DISCONNECT_THRESHOLD"
	SwarmEnvSyncDisable             = "SWARM_SYNC_DISABLE"
	SwarmEnvSyncUpdateDelay         = "SWARM_ENV_SYNC_UPDATE_DELAY"
	SwarmEnvMaxStreamPeerServers    = "SWARM_ENV_MAX_STREAM_PEER_SERVERS"
	SwarmEnvLightNodeEnable         = "SWARM_LIGHT_NODE_ENABLE"
	SwarmEnvDeliverySkipCheck       = "SWARM_DELIVERY_SKIP_CHECK"
	SwarmEnvENSAPI                  = "SWARM_ENS_API"
	SwarmEnvENSAddr                 = "SWARM_ENS_ADDR"
	SwarmEnvCORS                    = "SWARM_CORS"
	SwarmEnvBootnodes               = "SWARM_BOOTNODES"
	SwarmEnvPSSEnable               = "SWARM_PSS_ENABLE"
	SwarmEnvStorePath               = "SWARM_STORE_PATH"
	SwarmEnvStoreCapacity           = "SWARM_STORE_CAPACITY"
	SwarmEnvStoreCacheCapacity      = "SWARM_STORE_CACHE_CAPACITY"
	SwarmEnvBootnodeMode            = "SWARM_BOOTNODE_MODE"
	SwarmEnvNATInterface            = "SWARM_NAT_INTERFACE"
	SwarmAccessPassword             = "SWARM_ACCESS_PASSWORD"
	SwarmAutoDefaultPath            = "SWARM_AUTO_DEFAULTPATH"
	SwarmGlobalstoreAPI             = "SWARM_GLOBALSTORE_API"
	GethEnvDataDir                  = "GETH_DATADIR"
>>>>>>> f185630f
)

// These settings ensure that TOML keys use the same names as Go struct fields.
var tomlSettings = toml.Config{
	NormFieldName: func(rt reflect.Type, key string) string {
		return key
	},
	FieldToKey: func(rt reflect.Type, field string) string {
		return field
	},
	MissingField: func(rt reflect.Type, field string) error {
		link := ""
		if unicode.IsUpper(rune(rt.Name()[0])) && rt.PkgPath() != "main" {
			link = fmt.Sprintf(", check github.com/ethersphere/swarm/api/config.go for available fields")
		}
		return fmt.Errorf("field '%s' is not defined in %s%s", field, rt.String(), link)
	},
}

//before booting the swarm node, build the configuration
func buildConfig(ctx *cli.Context) (config *bzzapi.Config, err error) {
	//start by creating a default config
	config = bzzapi.NewConfig()
	//first load settings from config file (if provided)
	config, err = configFileOverride(config, ctx)
	if err != nil {
		return nil, err
	}
	//override settings provided by flags
	config = flagsOverride(config, ctx)
	//validate configuration parameters
	err = validateConfig(config)

	return
}

//finally, after the configuration build phase is finished, initialize
func initSwarmNode(config *bzzapi.Config, stack *node.Node, ctx *cli.Context, nodeconfig *node.Config) error {
	//get the account for the provided swarm account
	var prvkey *ecdsa.PrivateKey
	config.BzzAccount, prvkey = getOrCreateAccount(ctx, stack)
	//set the resolved config path (geth --datadir)
	config.Path = expandPath(stack.InstanceDir())
	//finally, initialize the configuration
	err := config.Init(prvkey, nodeconfig.NodeKey())
	if err != nil {
		return err
	}
	//configuration phase completed here
	log.Debug("Starting Swarm with the following parameters:")
	//after having created the config, print it to screen
	log.Debug(printConfig(config))
	return nil
}

//configFileOverride overrides the current config with the config file, if a config file has been provided
func configFileOverride(config *bzzapi.Config, ctx *cli.Context) (*bzzapi.Config, error) {
	var err error

	//only do something if the -config flag has been set
	if ctx.GlobalIsSet(SwarmTomlConfigPathFlag.Name) {
		var filepath string
		if filepath = ctx.GlobalString(SwarmTomlConfigPathFlag.Name); filepath == "" {
			utils.Fatalf("Config file flag provided with invalid file path")
		}
		var f *os.File
		f, err = os.Open(filepath)
		if err != nil {
			return nil, err
		}
		defer f.Close()

		//decode the TOML file into a Config struct
		//note that we are decoding into the existing defaultConfig;
		//if an entry is not present in the file, the default entry is kept
		err = tomlSettings.NewDecoder(f).Decode(&config)
		// Add file name to errors that have a line number.
		if _, ok := err.(*toml.LineError); ok {
			err = errors.New(filepath + ", " + err.Error())
		}
	}
	return config, err
}

// flagsOverride overrides the current config with whatever is provided through flags (cli or env vars)
// most values are not allowed a zero value (empty string), if not otherwise noted
func flagsOverride(currentConfig *bzzapi.Config, ctx *cli.Context) *bzzapi.Config {
	if keyid := ctx.GlobalString(SwarmAccountFlag.Name); keyid != "" {
		currentConfig.BzzAccount = keyid
	}
	if chbookaddr := ctx.GlobalString(SwarmSwapChequebookAddrFlag.Name); chbookaddr != "" {
		currentConfig.Contract = common.HexToAddress(chbookaddr)
	}
	if networkid := ctx.GlobalString(SwarmNetworkIdFlag.Name); networkid != "" {
		id, err := strconv.ParseUint(networkid, 10, 64)
		if err != nil {
			utils.Fatalf("invalid cli flag %s: %v", SwarmNetworkIdFlag.Name, err)
		}
		if id != 0 {
			currentConfig.NetworkID = id
		}
	}
	if ctx.GlobalIsSet(utils.DataDirFlag.Name) {
		if datadir := ctx.GlobalString(utils.DataDirFlag.Name); datadir != "" {
			currentConfig.Path = expandPath(datadir)
		}
	}
	bzzport := ctx.GlobalString(SwarmPortFlag.Name)
	if len(bzzport) > 0 {
		currentConfig.Port = bzzport
	}
	if bzzaddr := ctx.GlobalString(SwarmListenAddrFlag.Name); bzzaddr != "" {
		currentConfig.ListenAddr = bzzaddr
	}
	if ctx.GlobalIsSet(SwarmSwapEnabledFlag.Name) {
		currentConfig.SwapEnabled = true
	}
	if swapBackendURL := ctx.GlobalString(SwarmSwapBackendURLFlag.Name); swapBackendURL != "" {
		currentConfig.SwapBackendURL = swapBackendURL
	}
	if paymentThreshold := ctx.GlobalUint64(SwarmSwapPaymentThresholdFlag.Name); paymentThreshold != 0 {
		currentConfig.SwapPaymentThreshold = paymentThreshold
	}
	if disconnectThreshold := ctx.GlobalUint64(SwarmSwapDisconnectThresholdFlag.Name); disconnectThreshold != 0 {
		currentConfig.SwapDisconnectThreshold = disconnectThreshold
	}
	if ctx.GlobalIsSet(SwarmSyncDisabledFlag.Name) {
		currentConfig.SyncEnabled = false
	}
	if d := ctx.GlobalDuration(SwarmSyncUpdateDelay.Name); d > 0 {
		currentConfig.SyncUpdateDelay = d
	}
	// any value including 0 is acceptable
	currentConfig.MaxStreamPeerServers = ctx.GlobalInt(SwarmMaxStreamPeerServersFlag.Name)
	if ctx.GlobalIsSet(SwarmLightNodeEnabled.Name) {
		currentConfig.LightNodeEnabled = true
	}
	if ctx.GlobalIsSet(SwarmDeliverySkipCheckFlag.Name) {
		currentConfig.DeliverySkipCheck = true
	}
<<<<<<< HEAD

	currentConfig.SwapBackendURL = ctx.GlobalString(SwarmSwapBackendURLFlag.Name)
	if currentConfig.SwapEnabled && currentConfig.SwapBackendURL == "" {
		utils.Fatalf(SwarmErrSwapSetNoBackendURL)
	}

	currentConfig.SwapLogPath = ctx.GlobalString(SwarmSwapLogPathFlag.Name)
	if !currentConfig.SwapEnabled && currentConfig.SwapLogPath != "" {
		utils.Fatalf(SwarmErrSwapNotSetLogPath)
	}

=======
>>>>>>> f185630f
	if ctx.GlobalIsSet(EnsAPIFlag.Name) {
		ensAPIs := ctx.GlobalStringSlice(EnsAPIFlag.Name)
		// preserve backward compatibility to disable ENS with --ens-api=""
		if len(ensAPIs) == 1 && ensAPIs[0] == "" {
			ensAPIs = nil
		}
		for i := range ensAPIs {
			ensAPIs[i] = expandPath(ensAPIs[i])
		}
		currentConfig.EnsAPIs = ensAPIs
	}
	if cors := ctx.GlobalString(CorsStringFlag.Name); cors != "" {
		currentConfig.Cors = cors
	}
	if storePath := ctx.GlobalString(SwarmStorePath.Name); storePath != "" {
		currentConfig.ChunkDbPath = storePath
	}
	if storeCapacity := ctx.GlobalUint64(SwarmStoreCapacity.Name); storeCapacity != 0 {
		currentConfig.DbCapacity = storeCapacity
	}
	if ctx.GlobalIsSet(SwarmStoreCacheCapacity.Name) {
		currentConfig.CacheCapacity = ctx.GlobalUint(SwarmStoreCacheCapacity.Name)
	}
	if ctx.GlobalIsSet(SwarmBootnodeModeFlag.Name) {
		currentConfig.BootnodeMode = ctx.GlobalBool(SwarmBootnodeModeFlag.Name)
	}
	if ctx.GlobalIsSet(SwarmDisableAutoConnectFlag.Name) {
		currentConfig.DisableAutoConnect = ctx.GlobalBool(SwarmDisableAutoConnectFlag.Name)
	}
	if ctx.GlobalIsSet(SwarmGlobalStoreAPIFlag.Name) {
		currentConfig.GlobalStoreAPI = ctx.GlobalString(SwarmGlobalStoreAPIFlag.Name)
	}
	return currentConfig
}

// dumpConfig is the dumpconfig command.
// writes a default config to STDOUT
func dumpConfig(ctx *cli.Context) error {
	cfg, err := buildConfig(ctx)
	if err != nil {
		utils.Fatalf(fmt.Sprintf("Uh oh - dumpconfig triggered an error %v", err))
	}
	comment := ""
	out, err := tomlSettings.Marshal(&cfg)
	if err != nil {
		return err
	}
	io.WriteString(os.Stdout, comment)
	os.Stdout.Write(out)
	return nil
}

//validate configuration parameters
func validateConfig(cfg *bzzapi.Config) (err error) {
	for _, ensAPI := range cfg.EnsAPIs {
		if ensAPI != "" {
			if err := validateEnsAPIs(ensAPI); err != nil {
				return fmt.Errorf("invalid format [tld:][contract-addr@]url for ENS API endpoint configuration %q: %v", ensAPI, err)
			}
		}
	}
	return nil
}

//validate EnsAPIs configuration parameter
func validateEnsAPIs(s string) (err error) {
	// missing contract address
	if strings.HasPrefix(s, "@") {
		return errors.New("missing contract address")
	}
	// missing url
	if strings.HasSuffix(s, "@") {
		return errors.New("missing url")
	}
	// missing tld
	if strings.HasPrefix(s, ":") {
		return errors.New("missing tld")
	}
	// missing url
	if strings.HasSuffix(s, ":") {
		return errors.New("missing url")
	}
	return nil
}

//print a Config as string
func printConfig(config *bzzapi.Config) string {
	out, err := tomlSettings.Marshal(&config)
	if err != nil {
		return fmt.Sprintf("Something is not right with the configuration: %v", err)
	}
	return string(out)
}<|MERGE_RESOLUTION|>--- conflicted
+++ resolved
@@ -59,36 +59,6 @@
 
 //constants for environment variables
 const (
-<<<<<<< HEAD
-	SwarmEnvChequebookAddr       = "SWARM_CHEQUEBOOK_ADDR"
-	SwarmEnvAccount              = "SWARM_ACCOUNT"
-	SwarmEnvBzzKeyHex            = "SWARM_BZZ_KEY_HEX"
-	SwarmEnvListenAddr           = "SWARM_LISTEN_ADDR"
-	SwarmEnvPort                 = "SWARM_PORT"
-	SwarmEnvNetworkID            = "SWARM_NETWORK_ID"
-	SwarmEnvSwapEnable           = "SWARM_SWAP_ENABLE"
-	SwarmEnvSwapBackendURL       = "SWARM_SWAP_BACKEND_URL"
-	SwarmEnvSwapLogPath          = "SWARM_SWAP_LOG_PATH"
-	SwarmEnvSyncDisable          = "SWARM_SYNC_DISABLE"
-	SwarmEnvSyncUpdateDelay      = "SWARM_ENV_SYNC_UPDATE_DELAY"
-	SwarmEnvMaxStreamPeerServers = "SWARM_ENV_MAX_STREAM_PEER_SERVERS"
-	SwarmEnvLightNodeEnable      = "SWARM_LIGHT_NODE_ENABLE"
-	SwarmEnvDeliverySkipCheck    = "SWARM_DELIVERY_SKIP_CHECK"
-	SwarmEnvENSAPI               = "SWARM_ENS_API"
-	SwarmEnvENSAddr              = "SWARM_ENS_ADDR"
-	SwarmEnvCORS                 = "SWARM_CORS"
-	SwarmEnvBootnodes            = "SWARM_BOOTNODES"
-	SwarmEnvPSSEnable            = "SWARM_PSS_ENABLE"
-	SwarmEnvStorePath            = "SWARM_STORE_PATH"
-	SwarmEnvStoreCapacity        = "SWARM_STORE_CAPACITY"
-	SwarmEnvStoreCacheCapacity   = "SWARM_STORE_CACHE_CAPACITY"
-	SwarmEnvBootnodeMode         = "SWARM_BOOTNODE_MODE"
-	SwarmEnvNATInterface         = "SWARM_NAT_INTERFACE"
-	SwarmAccessPassword          = "SWARM_ACCESS_PASSWORD"
-	SwarmAutoDefaultPath         = "SWARM_AUTO_DEFAULTPATH"
-	SwarmGlobalstoreAPI          = "SWARM_GLOBALSTORE_API"
-	GethEnvDataDir               = "GETH_DATADIR"
-=======
 	SwarmEnvChequebookAddr          = "SWARM_CHEQUEBOOK_ADDR"
 	SwarmEnvAccount                 = "SWARM_ACCOUNT"
 	SwarmEnvBzzKeyHex               = "SWARM_BZZ_KEY_HEX"
@@ -99,6 +69,7 @@
 	SwarmEnvSwapBackendURL          = "SWARM_SWAP_BACKEND_URL"
 	SwarmEnvSwapPaymentThreshold    = "SWARM_SWAP_PAYMENT_THRESHOLD"
 	SwarmEnvSwapDisconnectThreshold = "SWARM_SWAP_DISCONNECT_THRESHOLD"
+	SwarmEnvSwapLogPath             = "SWARM_SWAP_LOG_PATH"
 	SwarmEnvSyncDisable             = "SWARM_SYNC_DISABLE"
 	SwarmEnvSyncUpdateDelay         = "SWARM_ENV_SYNC_UPDATE_DELAY"
 	SwarmEnvMaxStreamPeerServers    = "SWARM_ENV_MAX_STREAM_PEER_SERVERS"
@@ -118,7 +89,6 @@
 	SwarmAutoDefaultPath            = "SWARM_AUTO_DEFAULTPATH"
 	SwarmGlobalstoreAPI             = "SWARM_GLOBALSTORE_API"
 	GethEnvDataDir                  = "GETH_DATADIR"
->>>>>>> f185630f
 )
 
 // These settings ensure that TOML keys use the same names as Go struct fields.
@@ -238,6 +208,10 @@
 	}
 	if swapBackendURL := ctx.GlobalString(SwarmSwapBackendURLFlag.Name); swapBackendURL != "" {
 		currentConfig.SwapBackendURL = swapBackendURL
+	
+	
+	if swapLogPath := ctx.GlobalString(SwarmSwapLogPathFlag.Name); currentConfig.SwapEnabled && swapLogPath != "" {
+		currentConfig.SwapLogPath = swapLogPath 
 	}
 	if paymentThreshold := ctx.GlobalUint64(SwarmSwapPaymentThresholdFlag.Name); paymentThreshold != 0 {
 		currentConfig.SwapPaymentThreshold = paymentThreshold
@@ -259,20 +233,6 @@
 	if ctx.GlobalIsSet(SwarmDeliverySkipCheckFlag.Name) {
 		currentConfig.DeliverySkipCheck = true
 	}
-<<<<<<< HEAD
-
-	currentConfig.SwapBackendURL = ctx.GlobalString(SwarmSwapBackendURLFlag.Name)
-	if currentConfig.SwapEnabled && currentConfig.SwapBackendURL == "" {
-		utils.Fatalf(SwarmErrSwapSetNoBackendURL)
-	}
-
-	currentConfig.SwapLogPath = ctx.GlobalString(SwarmSwapLogPathFlag.Name)
-	if !currentConfig.SwapEnabled && currentConfig.SwapLogPath != "" {
-		utils.Fatalf(SwarmErrSwapNotSetLogPath)
-	}
-
-=======
->>>>>>> f185630f
 	if ctx.GlobalIsSet(EnsAPIFlag.Name) {
 		ensAPIs := ctx.GlobalStringSlice(EnsAPIFlag.Name)
 		// preserve backward compatibility to disable ENS with --ens-api=""
