--- conflicted
+++ resolved
@@ -31,10 +31,7 @@
 	"os"
 	"path"
 	"reflect"
-<<<<<<< HEAD
-=======
 	"runtime"
->>>>>>> f185630f
 	"strings"
 	"testing"
 	"time"
@@ -377,6 +374,7 @@
 			check: func(t *testing.T, config *testSwapConfig) {
 				defer os.RemoveAll(config.dbPath)
 				_, err := New(
+					swaplogpath,
 					config.dbPath,
 					config.prvkey,
 					config.backendURL,
@@ -399,6 +397,7 @@
 			},
 			check: func(t *testing.T, config *testSwapConfig) {
 				_, err := New(
+					swaplogpath,
 					config.dbPath,
 					config.prvkey,
 					config.backendURL,
@@ -421,6 +420,7 @@
 			check: func(t *testing.T, config *testSwapConfig) {
 				defer os.RemoveAll(config.dbPath)
 				_, err := New(
+					swaplogpath,
 					config.dbPath,
 					config.prvkey,
 					config.backendURL,
@@ -700,12 +700,8 @@
 		t.Fatal(err2)
 	}
 	log.Debug("creating simulated backend")
-<<<<<<< HEAD
-	swap := New(swaplogpath, stateStore, key, testBackend)
-=======
-
-	swap := new(stateStore, key, testBackend, DefaultDisconnectThreshold, DefaultPaymentThreshold)
->>>>>>> f185630f
+
+	swap := new(swaplogpath, stateStore, key, testBackend, DefaultDisconnectThreshold, DefaultPaymentThreshold)
 	return swap, dir
 }
 
@@ -1252,7 +1248,6 @@
 	}
 }
 
-<<<<<<< HEAD
 func TestSwapLogToFile(t *testing.T) {
 	TestResetBalance(t)
 
@@ -1271,7 +1266,9 @@
 	logString := string(b)
 	if !strings.Contains(logString, "sending cheque") {
 		t.Fatalf("expected the log to contain \"sending cheque\"")
-=======
+	}
+}
+
 func TestPeerGetLastSentCumulativePayout(t *testing.T) {
 	_, peer, clean := newTestSwapAndPeer(t, ownerKey)
 	defer clean()
@@ -1287,7 +1284,6 @@
 
 	if peer.getLastSentCumulativePayout() != cheque.CumulativePayout {
 		t.Fatalf("last cumulative payout should be the payout of the last sent cheque, was: %d, expected %d", peer.getLastSentCumulativePayout(), cheque.CumulativePayout)
->>>>>>> f185630f
 	}
 }
 
