// Copyright 2019 The Swarm Authors
// This file is part of the Swarm library.
//
// The Swarm library is free software: you can redistribute it and/or modify
// it under the terms of the GNU Lesser General Public License as published by
// the Free Software Foundation, either version 3 of the License, or
// (at your option) any later version.
//
// The Swarm library is distributed in the hope that it will be useful,
// but WITHOUT ANY WARRANTY; without even the implied warranty of
// MERCHANTABILITY or FITNESS FOR A PARTICULAR PURPOSE. See the
// GNU Lesser General Public License for more details.
//
// You should have received a copy of the GNU Lesser General Public License
// along with the Swarm library. If not, see <http://www.gnu.org/licenses/>.

package swap

import (
	"bytes"
	"context"
	"crypto/ecdsa"
	"crypto/rand"
	"encoding/hex"
	"encoding/json"
	"errors"
	"flag"
	"fmt"
	"io/ioutil"
	"math/big"
	mrand "math/rand"
	"os"
	"path"
	"reflect"
	"runtime"
	"strings"
	"testing"
	"time"

	"github.com/ethereum/go-ethereum/accounts/abi/bind"
	"github.com/ethereum/go-ethereum/accounts/abi/bind/backends"
	"github.com/ethereum/go-ethereum/common"
	"github.com/ethereum/go-ethereum/core"
	"github.com/ethereum/go-ethereum/core/types"
	"github.com/ethereum/go-ethereum/crypto"
	"github.com/ethereum/go-ethereum/log"
	"github.com/ethereum/go-ethereum/p2p"
	"github.com/ethereum/go-ethereum/p2p/enode"
	"github.com/ethereum/go-ethereum/p2p/simulations/adapters"
	"github.com/ethereum/go-ethereum/rpc"
	contractFactory "github.com/ethersphere/go-sw3/contracts-v0-1-1/simpleswapfactory"
	"github.com/ethersphere/swarm/contracts/swap"
	cswap "github.com/ethersphere/swarm/contracts/swap"
	"github.com/ethersphere/swarm/p2p/protocols"
	"github.com/ethersphere/swarm/state"
	"github.com/ethersphere/swarm/testutil"
)

var (
	loglevel           = flag.Int("logleveld", 2, "verbosity of debug logs")
	ownerKey, _        = crypto.HexToECDSA("634fb5a872396d9693e5c9f9d7233cfa93f395c093371017ff44aa9ae6564cdd")
	ownerAddress       = crypto.PubkeyToAddress(ownerKey.PublicKey)
	beneficiaryKey, _  = crypto.HexToECDSA("6f05b0a29723ca69b1fc65d11752cee22c200cf3d2938e670547f7ae525be112")
	beneficiaryAddress = crypto.PubkeyToAddress(beneficiaryKey.PublicKey)
	testChequeSig      = common.Hex2Bytes("a53e7308bb5590b45cabf44538508ccf1760b53eea721dd50bfdd044547e38b412142da9f3c690a940d6ee390d3f365a38df02b2688cea17f303f6de01268c2e1c")
	testChequeContract = common.HexToAddress("0x4405415b2B8c9F9aA83E151637B8378dD3bcfEDD") // second contract created by ownerKey
)

// booking represents an accounting movement in relation to a particular node: `peer`
// if `amount` is positive, it means the node which adds this booking will be credited in respect to `peer`
// otherwise it will be debited
type booking struct {
	amount int64
	peer   *protocols.Peer
}

// swapTestBackend encapsulates the SimulatedBackend and can offer
// additional properties for the tests
type swapTestBackend struct {
	*backends.SimulatedBackend
	factoryAddress common.Address // address of the SimpleSwapFactory in the simulated network
	// the async cashing go routine needs synchronization for tests
	cashDone chan struct{}
}

func (b *swapTestBackend) Close() error {
	// Do not close SimulatedBackend as it is a global instance.
	return nil
}

func TestMain(m *testing.M) {
	exitCode := m.Run()
	// Close the global default backend
	// when tests are done.
	defaultBackend.Close()
	os.Exit(exitCode)
}

func init() {
	testutil.Init()
	mrand.Seed(time.Now().UnixNano())
	swapLog = log.Root()
}

var defaultBackend = backends.NewSimulatedBackend(core.GenesisAlloc{
	ownerAddress:       {Balance: big.NewInt(1000000000000000000)},
	beneficiaryAddress: {Balance: big.NewInt(1000000000000000000)},
}, 8000000)

// newTestBackend creates a new test backend instance
func newTestBackend() *swapTestBackend {
	// commit the initial "pre-mined" accounts (issuer and beneficiary addresses)
	defaultBackend.Commit()

	// deploy a SimpleSwapFactoy
	factoryAddress, _, _, _ := contractFactory.DeploySimpleSwapFactory(bind.NewKeyedTransactor(ownerKey), defaultBackend)
	defaultBackend.Commit()

	return &swapTestBackend{
		SimulatedBackend: defaultBackend,
		factoryAddress:   factoryAddress,
	}
}

<<<<<<< HEAD
// adds a peer to the given Swap struct, fails if there are errors and returns peer otherwise
func addPeer(t *testing.T, s *Swap) *Peer {
=======
// Test getting a peer's balance
func TestBalance(t *testing.T) {
	// create a test swap account
	swap, testPeer, clean := newTestSwapAndPeer(t, ownerKey)
	testPeerID := testPeer.ID()
	defer clean()

	// test for correct balance
	setBalance(t, testPeer, 888)
	testBalance(t, swap, testPeerID, 888)

	// test balance after change
	setBalance(t, testPeer, 17000)
	testBalance(t, swap, testPeerID, 17000)

	// test balance for second peer
	testPeer2 := addPeer(t, swap)
	testPeer2ID := testPeer2.ID()

	setBalance(t, testPeer2, 4)
	testBalance(t, swap, testPeer2ID, 4)

	// test balance for inexistent node
	invalidPeerID := adapters.RandomNodeConfig().ID
	_, err := swap.Balance(invalidPeerID)
	if err == nil {
		t.Fatal("Expected call to fail, but it didn't!")
	}
	if err != state.ErrNotFound {
		t.Fatalf("Expected test to fail with %s, but is %s", "ErrorNotFound", err.Error())
	}

	// test balance for disconnected node
	testPeer3 := newDummyPeer().Peer
	testPeer3ID := testPeer3.ID()
	err = swap.saveBalance(testPeer3ID, 777)
	testBalance(t, swap, testPeer3ID, 777)

	// test previous results are still correct
	testBalance(t, swap, testPeerID, 17000)
	testBalance(t, swap, testPeer2ID, 4)
}

// tests that expected balance for peer matches the result of the Balance function
func testBalance(t *testing.T, s *Swap, id enode.ID, expectedBalance int64) {
>>>>>>> f229429a
	t.Helper()
	b, err := s.Balance(id)
	if err != nil {
		t.Fatal(err)
	}
	if b != expectedBalance {
		t.Fatalf("Expected peer's balance to be %d, but is %d", expectedBalance, b)
	}
}

<<<<<<< HEAD
=======
func addPeer(t *testing.T, s *Swap) *Peer {
	t.Helper()
	peer, err := s.addPeer(newDummyPeer().Peer, common.Address{}, common.Address{})
	if err != nil {
		t.Fatal(err)
	}
	return peer
}

// sets the given balance for the given peer, fails if there are errors
func setBalance(t *testing.T, p *Peer, balance int64) {
	t.Helper()
	err := p.setBalance(balance)
	if err != nil {
		t.Fatal(err)
	}
}

// Test getting balances for all known peers
func TestBalances(t *testing.T) {
	// create a test swap account
	swap, clean := newTestSwap(t, ownerKey, nil)
	defer clean()

	// test balances are empty
	testBalances(t, swap, map[enode.ID]int64{})

	// add peer
	testPeer := addPeer(t, swap)
	testPeerID := testPeer.ID()

	// test balances with one peer
	setBalance(t, testPeer, 808)
	testBalances(t, swap, map[enode.ID]int64{testPeerID: 808})

	// add second peer
	testPeer2 := addPeer(t, swap)
	testPeer2ID := testPeer2.ID()

	// test balances with second peer
	setBalance(t, testPeer2, 123)
	testBalances(t, swap, map[enode.ID]int64{testPeerID: 808, testPeer2ID: 123})

	// test balances after balance change for peer
	setBalance(t, testPeer, 303)
	testBalances(t, swap, map[enode.ID]int64{testPeerID: 303, testPeer2ID: 123})
}

// tests that a map of peerID:balance matches the result of the Balances function
func testBalances(t *testing.T, s *Swap, expectedBalances map[enode.ID]int64) {
	t.Helper()
	actualBalances, err := s.Balances()
	if err != nil {
		t.Fatal(err)
	}
	if !reflect.DeepEqual(actualBalances, expectedBalances) {
		t.Fatalf("Expected node's balances to be %d, but are %d", expectedBalances, actualBalances)
	}
}

type chequesTestCase struct {
	name                 string
	protoPeers           []*protocols.Peer
	sentCheques          map[*protocols.Peer]*Cheque
	receivedCheques      map[*protocols.Peer]*Cheque
	storeSentCheques     map[enode.ID]*Cheque
	storeReceivedCheques map[enode.ID]*Cheque
	expectedCheques      map[enode.ID]*PeerCheques
}

// TestCheques verifies that sent and received cheques data for all known swap peers is correct
func TestCheques(t *testing.T) {
	// generate peers and cheques
	// peer 1
	testPeer := newDummyPeer().Peer
	testPeerSentCheque := newRandomTestCheque()
	testPeerReceivedCheque := newRandomTestCheque()
	testPeerSentCheque2 := newRandomTestCheque()
	// peer 2
	testPeer2 := newDummyPeer().Peer
	testPeer2SentCheque := newRandomTestCheque()
	testPeer2ReceivedCheque := newRandomTestCheque()
	testPeer2ReceivedCheque2 := newRandomTestCheque()
	// disconnected peer
	testPeer3ID := newDummyPeer().Peer.ID()
	testPeer3SentCheque := newRandomTestCheque()
	testPeer3SentCheque2 := newRandomTestCheque()
	testPeer3ReceivedCheque := newRandomTestCheque()
	testPeer3ReceivedCheque2 := newRandomTestCheque()

	// build test cases
	testCases := []chequesTestCase{
		{
			name:                 "no peers",
			protoPeers:           []*protocols.Peer{},
			sentCheques:          map[*protocols.Peer]*Cheque{},
			receivedCheques:      map[*protocols.Peer]*Cheque{},
			storeSentCheques:     map[enode.ID]*Cheque{},
			storeReceivedCheques: map[enode.ID]*Cheque{},
			expectedCheques:      map[enode.ID]*PeerCheques{},
		},
		{
			name:                 "one peer",
			protoPeers:           []*protocols.Peer{testPeer},
			sentCheques:          map[*protocols.Peer]*Cheque{},
			receivedCheques:      map[*protocols.Peer]*Cheque{},
			storeSentCheques:     map[enode.ID]*Cheque{},
			storeReceivedCheques: map[enode.ID]*Cheque{},
			expectedCheques:      map[enode.ID]*PeerCheques{},
		},
		{
			name:                 "one peer, one sent cheque",
			protoPeers:           []*protocols.Peer{testPeer},
			sentCheques:          map[*protocols.Peer]*Cheque{testPeer: testPeerSentCheque},
			receivedCheques:      map[*protocols.Peer]*Cheque{},
			storeSentCheques:     map[enode.ID]*Cheque{},
			storeReceivedCheques: map[enode.ID]*Cheque{},
			expectedCheques: map[enode.ID]*PeerCheques{
				testPeer.ID(): {testPeerSentCheque, nil},
			},
		},
		{
			name:                 "one peer, sent and received cheques",
			protoPeers:           []*protocols.Peer{testPeer},
			sentCheques:          map[*protocols.Peer]*Cheque{testPeer: testPeerSentCheque},
			receivedCheques:      map[*protocols.Peer]*Cheque{testPeer: testPeerReceivedCheque},
			storeSentCheques:     map[enode.ID]*Cheque{},
			storeReceivedCheques: map[enode.ID]*Cheque{},
			expectedCheques: map[enode.ID]*PeerCheques{
				testPeer.ID(): {testPeerSentCheque, testPeerReceivedCheque},
			},
		},
		{
			name:                 "two peers, sent and received cheques",
			protoPeers:           []*protocols.Peer{testPeer, testPeer2},
			sentCheques:          map[*protocols.Peer]*Cheque{testPeer: testPeerSentCheque, testPeer2: testPeer2SentCheque},
			receivedCheques:      map[*protocols.Peer]*Cheque{testPeer: testPeerReceivedCheque, testPeer2: testPeer2ReceivedCheque},
			storeSentCheques:     map[enode.ID]*Cheque{},
			storeReceivedCheques: map[enode.ID]*Cheque{},
			expectedCheques: map[enode.ID]*PeerCheques{
				testPeer.ID():  {testPeerSentCheque, testPeerReceivedCheque},
				testPeer2.ID(): {testPeer2SentCheque, testPeer2ReceivedCheque},
			},
		},
		{
			name:                 "two peers, successive sent and received cheques",
			protoPeers:           []*protocols.Peer{testPeer, testPeer2},
			sentCheques:          map[*protocols.Peer]*Cheque{testPeer: testPeerSentCheque, testPeer2: testPeer2SentCheque, testPeer: testPeerSentCheque2},
			receivedCheques:      map[*protocols.Peer]*Cheque{testPeer: testPeerReceivedCheque, testPeer2: testPeer2ReceivedCheque, testPeer2: testPeer2ReceivedCheque2},
			storeSentCheques:     map[enode.ID]*Cheque{},
			storeReceivedCheques: map[enode.ID]*Cheque{},
			expectedCheques: map[enode.ID]*PeerCheques{
				testPeer.ID():  {testPeerSentCheque2, testPeerReceivedCheque},
				testPeer2.ID(): {testPeer2SentCheque, testPeer2ReceivedCheque2},
			},
		},
		{
			name:                 "disconnected node, sent and received cheques",
			protoPeers:           []*protocols.Peer{},
			sentCheques:          map[*protocols.Peer]*Cheque{},
			receivedCheques:      map[*protocols.Peer]*Cheque{},
			storeSentCheques:     map[enode.ID]*Cheque{testPeer3ID: testPeer3SentCheque},
			storeReceivedCheques: map[enode.ID]*Cheque{testPeer3ID: testPeer3ReceivedCheque},
			expectedCheques: map[enode.ID]*PeerCheques{
				testPeer3ID: {testPeer3SentCheque, testPeer3ReceivedCheque},
			},
		},
		{
			name:                 "disconnected node, successive sent and received cheques",
			protoPeers:           []*protocols.Peer{},
			sentCheques:          map[*protocols.Peer]*Cheque{},
			receivedCheques:      map[*protocols.Peer]*Cheque{},
			storeSentCheques:     map[enode.ID]*Cheque{testPeer3ID: testPeer3SentCheque, testPeer3ID: testPeer3SentCheque2},
			storeReceivedCheques: map[enode.ID]*Cheque{testPeer3ID: testPeer3ReceivedCheque, testPeer3ID: testPeer3ReceivedCheque2},
			expectedCheques: map[enode.ID]*PeerCheques{
				testPeer3ID: {testPeer3SentCheque2, testPeer3ReceivedCheque2},
			},
		},
		{
			name:                 "full",
			protoPeers:           []*protocols.Peer{testPeer, testPeer2},
			sentCheques:          map[*protocols.Peer]*Cheque{testPeer: testPeerSentCheque, testPeer2: testPeer2SentCheque, testPeer: testPeerSentCheque2},
			receivedCheques:      map[*protocols.Peer]*Cheque{testPeer: testPeerReceivedCheque, testPeer2: testPeer2ReceivedCheque, testPeer2: testPeer2ReceivedCheque2},
			storeSentCheques:     map[enode.ID]*Cheque{testPeer3ID: testPeer3SentCheque, testPeer3ID: testPeer3SentCheque2},
			storeReceivedCheques: map[enode.ID]*Cheque{testPeer3ID: testPeer3ReceivedCheque, testPeer3ID: testPeer3ReceivedCheque2},
			expectedCheques: map[enode.ID]*PeerCheques{
				testPeer.ID():  {testPeerSentCheque2, testPeerReceivedCheque},
				testPeer2.ID(): {testPeer2SentCheque, testPeer2ReceivedCheque2},
				testPeer3ID:    {testPeer3SentCheque2, testPeer3ReceivedCheque2},
			},
		},
	}
	// verify test cases
	testCheques(t, testCases)
}

func testCheques(t *testing.T, testCases []chequesTestCase) {
	t.Helper()
	for _, tc := range testCases {
		t.Run(tc.name, func(t *testing.T) {
			// create a test swap account
			swap, clean := newTestSwap(t, ownerKey, nil)
			defer clean()

			// add test case peers
			peersMapping := make(map[*protocols.Peer]*Peer)
			for _, pp := range tc.protoPeers {
				peer, err := swap.addPeer(pp, common.Address{}, common.Address{})
				if err != nil {
					t.Fatal(err)
				}
				peersMapping[pp] = peer
			}

			// add test case peer sent cheques
			for pp, sc := range tc.sentCheques {
				peer, ok := peersMapping[pp]
				if !ok {
					t.Fatalf("unexpected peer in test case sent cheques")
				}
				err := peer.setLastSentCheque(sc)
				if err != nil {
					t.Fatal(err)
				}
			}
			// add test case store sent cheques
			for p, sc := range tc.storeSentCheques {
				err := swap.saveLastSentCheque(p, sc)
				if err != nil {
					t.Fatal(err)
				}
			}

			// add test case peer received cheques
			for pp, rc := range tc.receivedCheques {
				peer, ok := peersMapping[pp]
				if !ok {
					t.Fatalf("unexpected peer in test case received cheques")
				}
				err := peer.setLastReceivedCheque(rc)
				if err != nil {
					t.Fatal(err)
				}
			}
			// add test case store received cheques
			for p, rc := range tc.storeReceivedCheques {
				err := swap.saveLastReceivedCheque(p, rc)
				if err != nil {
					t.Fatal(err)
				}
			}

			// verify results by calling Cheques function
			cheques, err := swap.Cheques()
			if err != nil {
				t.Fatal(err)
			}
			if !reflect.DeepEqual(tc.expectedCheques, cheques) {
				t.Fatalf("expected cheques to be %v, but are %v", tc.expectedCheques, cheques)
			}
		})
	}
}

type peerChequesTestCase struct {
	name            string
	peer            *protocols.Peer
	sentCheque      *Cheque
	receivedCheque  *Cheque
	expectedCheques PeerCheques
}

// TestPeerCheques verifies that sent and received cheques data for a given peer is correct
func TestPeerCheques(t *testing.T) {
	// generate peers and cheques
	// peer 1
	testPeer := newDummyPeer().Peer
	testPeerSentCheque := newRandomTestCheque()
	testPeerReceivedCheque := newRandomTestCheque()
	// peer 2
	testPeer2 := newDummyPeer().Peer
	testPeer2ReceivedCheque := newRandomTestCheque()

	// build test cases
	testCases := []peerChequesTestCase{
		{
			name:            "peer 1 with no cheques",
			peer:            testPeer,
			sentCheque:      nil,
			receivedCheque:  nil,
			expectedCheques: PeerCheques{nil, nil},
		},
		{
			name:            "peer 1 with sent cheque",
			peer:            testPeer,
			sentCheque:      testPeerSentCheque,
			receivedCheque:  nil,
			expectedCheques: PeerCheques{testPeerSentCheque, nil},
		},
		{
			name:            "peer 1 with sent and received cheque",
			peer:            testPeer,
			sentCheque:      testPeerSentCheque,
			receivedCheque:  testPeerReceivedCheque,
			expectedCheques: PeerCheques{testPeerSentCheque, testPeerReceivedCheque},
		},
		{
			name:            "peer 2 with received cheque",
			peer:            testPeer2,
			sentCheque:      nil,
			receivedCheque:  testPeer2ReceivedCheque,
			expectedCheques: PeerCheques{nil, testPeer2ReceivedCheque},
		},
	}
	// verify test cases
	testPeerCheques(t, testCases)

	// verify cases for disconnected peers
	testPeer3ID := newDummyPeer().Peer.ID()
	testPeer3SentCheque := newRandomTestCheque()
	testPeer3ReceivedCheque := newRandomTestCheque()
	testPeer3ExpectedCheques := PeerCheques{testPeer3SentCheque, testPeer3ReceivedCheque}
	testPeerChequesDisconnected(t, testPeer3ID, testPeer3SentCheque, testPeer3ReceivedCheque, testPeer3ExpectedCheques)

	// verify cases for invalid peers
	invalidPeers := []enode.ID{adapters.RandomNodeConfig().ID, {}}
	testPeerChequesInvalid(t, invalidPeers)
}

func testPeerCheques(t *testing.T, testCases []peerChequesTestCase) {
	t.Helper()
	for _, tc := range testCases {
		t.Run(tc.name, func(t *testing.T) {
			// create a test swap account
			swap, clean := newTestSwap(t, ownerKey, nil)
			defer clean()

			// add test case peer
			peer, err := swap.addPeer(tc.peer, common.Address{}, common.Address{})
			if err != nil {
				t.Fatal(err)
			}

			// add test case peer sent cheque
			if tc.sentCheque != nil {
				err = peer.setLastSentCheque(tc.sentCheque)
				if err != nil {
					t.Fatal(err)
				}
			}

			// add test case peer received cheque
			if tc.receivedCheque != nil {
				err = peer.setLastReceivedCheque(tc.receivedCheque)
				if err != nil {
					t.Fatal(err)
				}
			}

			// verify results
			verifyCheques(t, swap, peer.ID(), tc.expectedCheques)
		})
	}
}

func testPeerChequesDisconnected(t *testing.T, peerID enode.ID, sentCheque *Cheque, receivedCheque *Cheque, expectedCheques PeerCheques) {
	t.Helper()
	// create a test swap account
	swap, clean := newTestSwap(t, ownerKey, nil)
	defer clean()

	// add store sent cheque
	err := swap.saveLastSentCheque(peerID, sentCheque)
	if err != nil {
		t.Fatal(err)
	}

	// add store received cheque
	err = swap.saveLastReceivedCheque(peerID, receivedCheque)
	if err != nil {
		t.Fatal(err)
	}

	verifyCheques(t, swap, peerID, expectedCheques)
}

func testPeerChequesInvalid(t *testing.T, invalidPeerIDs []enode.ID) {
	// create a test swap account
	swap, clean := newTestSwap(t, ownerKey, nil)
	defer clean()

	// verify results by calling PeerCheques function
	for _, invalidPeerID := range invalidPeerIDs {
		verifyCheques(t, swap, invalidPeerID, PeerCheques{nil, nil})
	}
}

// compares the result of the PeerCheques function with the expected parameter
func verifyCheques(t *testing.T, s *Swap, peer enode.ID, expectedCheques PeerCheques) {
	peerCheques, err := s.PeerCheques(peer)
	if err != nil {
		t.Fatal(err)
	}
	if !reflect.DeepEqual(expectedCheques, peerCheques) {
		t.Fatalf("Expected peer %v cheques to be %v, but are %v", peer, expectedCheques, peerCheques)
	}
}

>>>>>>> f229429a
type storeKeysTestCase struct {
	nodeID                    enode.ID
	expectedBalanceKey        string
	expectedSentChequeKey     string
	expectedReceivedChequeKey string
	expectedUsedChequebookKey string
}

// Test the getting balance and cheques store keys based on a node ID, and the reverse process as well
func TestStoreKeys(t *testing.T) {
	testCases := []storeKeysTestCase{
		{enode.HexID("f6876a1f73947b0495d36e648aeb74f952220c3b03e66a1cc786863f6104fa56"), "balance_f6876a1f73947b0495d36e648aeb74f952220c3b03e66a1cc786863f6104fa56", "sent_cheque_f6876a1f73947b0495d36e648aeb74f952220c3b03e66a1cc786863f6104fa56", "received_cheque_f6876a1f73947b0495d36e648aeb74f952220c3b03e66a1cc786863f6104fa56", "connected_chequebook"},
		{enode.HexID("93a3309412ff6204ec9b9469200742f62061932009e744def79ef96492673e6c"), "balance_93a3309412ff6204ec9b9469200742f62061932009e744def79ef96492673e6c", "sent_cheque_93a3309412ff6204ec9b9469200742f62061932009e744def79ef96492673e6c", "received_cheque_93a3309412ff6204ec9b9469200742f62061932009e744def79ef96492673e6c", "connected_chequebook"},
		{enode.HexID("c19ecf22f02f77f4bb320b865d3f37c6c592d32a1c9b898efb552a5161a1ee44"), "balance_c19ecf22f02f77f4bb320b865d3f37c6c592d32a1c9b898efb552a5161a1ee44", "sent_cheque_c19ecf22f02f77f4bb320b865d3f37c6c592d32a1c9b898efb552a5161a1ee44", "received_cheque_c19ecf22f02f77f4bb320b865d3f37c6c592d32a1c9b898efb552a5161a1ee44", "connected_chequebook"},
	}
	testStoreKeys(t, testCases)
}

func testStoreKeys(t *testing.T, testCases []storeKeysTestCase) {
	for _, testCase := range testCases {
		t.Run(fmt.Sprint(testCase.nodeID), func(t *testing.T) {
			actualBalanceKey := balanceKey(testCase.nodeID)
			actualSentChequeKey := sentChequeKey(testCase.nodeID)
			actualReceivedChequeKey := receivedChequeKey(testCase.nodeID)
			actualUsedChequebookKey := connectedChequebookKey

			if actualBalanceKey != testCase.expectedBalanceKey {
				t.Fatalf("Expected balance key to be %s, but is %s instead.", testCase.expectedBalanceKey, actualBalanceKey)
			}
			if actualSentChequeKey != testCase.expectedSentChequeKey {
				t.Fatalf("Expected sent cheque key to be %s, but is %s instead.", testCase.expectedSentChequeKey, actualSentChequeKey)
			}
			if actualReceivedChequeKey != testCase.expectedReceivedChequeKey {
				t.Fatalf("Expected received cheque key to be %s, but is %s instead.", testCase.expectedReceivedChequeKey, actualReceivedChequeKey)
			}

			if actualUsedChequebookKey != testCase.expectedUsedChequebookKey {
				t.Fatalf("Expected used chequebook key to be %s, but is %s instead.", testCase.expectedUsedChequebookKey, actualUsedChequebookKey)

			}

			nodeID := keyToID(actualBalanceKey, balancePrefix)
			if nodeID != testCase.nodeID {
				t.Fatalf("Expected node ID to be %v, but is %v instead.", testCase.nodeID, nodeID)
			}
			nodeID = keyToID(actualSentChequeKey, sentChequePrefix)
			if nodeID != testCase.nodeID {
				t.Fatalf("Expected node ID to be %v, but is %v instead.", testCase.nodeID, nodeID)
			}
			nodeID = keyToID(actualReceivedChequeKey, receivedChequePrefix)
			if nodeID != testCase.nodeID {
				t.Fatalf("Expected node ID to be %v, but is %v instead.", testCase.nodeID, nodeID)
			}
		})
	}
}

// Test the correct storing of peer balances through the store after node balance updates
func TestStoreBalances(t *testing.T) {
	// create a test swap account
	s, clean := newTestSwap(t, ownerKey, nil)
	defer clean()

	// modify balances both in memory and in store
	testPeer, err := s.addPeer(newDummyPeer().Peer, common.Address{}, common.Address{})
	if err != nil {
		t.Fatal(err)
	}
	testPeerID := testPeer.ID()
	peerBalance := int64(29)
	if err := testPeer.setBalance(peerBalance); err != nil {
		t.Fatal(err)
	}
	// store balance for peer should match
	comparePeerBalance(t, s, testPeerID, peerBalance)

	// update balances for second peer
	testPeer2, err := s.addPeer(newDummyPeer().Peer, common.Address{}, common.Address{})
	if err != nil {
		t.Fatal(err)
	}
	testPeer2ID := testPeer2.ID()
	peer2Balance := int64(-76)

	if err := testPeer2.setBalance(peer2Balance); err != nil {
		t.Fatal(err)
	}
	// store balance for each peer should match
	comparePeerBalance(t, s, testPeerID, peerBalance)
	comparePeerBalance(t, s, testPeer2ID, peer2Balance)
}

func comparePeerBalance(t *testing.T, s *Swap, peer enode.ID, expectedPeerBalance int64) {
	t.Helper()
	var peerBalance int64
	err := s.store.Get(balanceKey(peer), &peerBalance)
	if err != nil && err != state.ErrNotFound {
		t.Error("Unexpected peer balance retrieval failure.")
	}
	if peerBalance != expectedPeerBalance {
		t.Errorf("Expected peer store balance to be %d, but is %d instead.", expectedPeerBalance, peerBalance)
	}
}

// Test that repeated bookings do correct accounting
func TestRepeatedBookings(t *testing.T) {
	// create a test swap account
	swap, clean := newTestSwap(t, ownerKey, nil)
	defer clean()

	var bookings []booking

	// credits to peer 1
	testPeer, err := swap.addPeer(newDummyPeer().Peer, common.Address{}, common.Address{})
	if err != nil {
		t.Fatal(err)
	}
	bookingAmount := int64(mrand.Intn(100))
	bookingQuantity := 1 + mrand.Intn(10)
	testPeerBookings(t, swap, &bookings, bookingAmount, bookingQuantity, testPeer.Peer)

	// debits to peer 2
	testPeer2, err := swap.addPeer(newDummyPeer().Peer, common.Address{}, common.Address{})
	if err != nil {
		t.Fatal(err)
	}
	bookingAmount = 0 - int64(mrand.Intn(100))
	bookingQuantity = 1 + mrand.Intn(10)
	testPeerBookings(t, swap, &bookings, bookingAmount, bookingQuantity, testPeer2.Peer)

	// credits and debits to peer 2
	mixedBookings := []booking{
		{int64(mrand.Intn(100)), testPeer2.Peer},
		{int64(0 - mrand.Intn(55)), testPeer2.Peer},
		{int64(0 - mrand.Intn(999)), testPeer2.Peer},
	}
	addBookings(swap, mixedBookings)
	verifyBookings(t, swap, append(bookings, mixedBookings...))
}

//TestNewSwapFailure attempts to initialze SWAP with (a combination of) parameters which are not allowed. The test checks whether there are indeed failures
func TestNewSwapFailure(t *testing.T) {
	testBackend := newTestBackend()
	defer testBackend.Close()
	dir, err := ioutil.TempDir("", "swarmSwap")
	if err != nil {
		t.Fatal(err)
	}
	defer os.RemoveAll(dir)

	// a simple rpc endpoint for testing dialing
	ipcEndpoint := path.Join(dir, "TestSwarmSwap.ipc")

	// windows namedpipes are not on filesystem but on NPFS
	if runtime.GOOS == "windows" {
		b := make([]byte, 8)
		rand.Read(b)
		ipcEndpoint = `\\.\pipe\TestSwarm-` + hex.EncodeToString(b)
	}

	_, server, err := rpc.StartIPCEndpoint(ipcEndpoint, nil)
	if err != nil {
		t.Error(err)
	}
	defer server.Stop()

	prvKey, err := crypto.GenerateKey()
	if err != nil {
		t.Error(err)
	}

	params := newDefaultParams(t)
	chequebookAddress := testChequeContract
	InitialDeposit := uint64(1)

	type testSwapConfig struct {
		dbPath            string
		prvkey            *ecdsa.PrivateKey
		backendURL        string
		params            *Params
		chequebookAddress common.Address
		initialDeposit    uint64
		factoryAddress    common.Address
	}

	var config testSwapConfig

	for _, tc := range []struct {
		name      string
		configure func(*testSwapConfig)
		check     func(*testing.T, *testSwapConfig)
	}{
		{
			name: "no backedURL",
			configure: func(config *testSwapConfig) {
				config.dbPath = dir
				config.prvkey = prvKey
				config.backendURL = ""
				config.params = params
				config.chequebookAddress = chequebookAddress
				config.initialDeposit = InitialDeposit
				config.factoryAddress = testBackend.factoryAddress
			},
			check: func(t *testing.T, config *testSwapConfig) {
				defer os.RemoveAll(config.dbPath)
				_, err := New(
					config.dbPath,
					config.prvkey,
					config.backendURL,
					config.params,
					config.chequebookAddress,
					config.initialDeposit,
					config.factoryAddress,
				)
				if !strings.Contains(err.Error(), "no backend URL given") {
					t.Fatal("no backendURL, but created SWAP")
				}
			},
		},
		{
			name: "disconnect threshold lower than payment threshold",
			configure: func(config *testSwapConfig) {
				config.dbPath = dir
				config.prvkey = prvKey
				config.backendURL = ipcEndpoint
				params.PaymentThreshold = params.DisconnectThreshold + 1
				config.factoryAddress = testBackend.factoryAddress
			},
			check: func(t *testing.T, config *testSwapConfig) {
				_, err := New(
					config.dbPath,
					config.prvkey,
					config.backendURL,
					config.params,
					config.chequebookAddress,
					config.initialDeposit,
					config.factoryAddress,
				)
				if !strings.Contains(err.Error(), "disconnect threshold lower or at payment threshold") {
					t.Fatal("disconnect threshold lower than payment threshold, but created SWAP", err.Error())
				}
			},
		},
		{
			name: "invalid backendURL",
			configure: func(config *testSwapConfig) {
				config.prvkey = prvKey
				config.backendURL = "invalid backendURL"
				params.PaymentThreshold = int64(DefaultPaymentThreshold)
				config.factoryAddress = testBackend.factoryAddress
			},
			check: func(t *testing.T, config *testSwapConfig) {
				defer os.RemoveAll(config.dbPath)
				_, err := New(
					config.dbPath,
					config.prvkey,
					config.backendURL,
					config.params,
					config.chequebookAddress,
					config.initialDeposit,
					config.factoryAddress,
				)
				if !strings.Contains(err.Error(), "error connecting to Ethereum API") {
					t.Fatal("invalid backendURL, but created SWAP", err)
				}
			},
		},
	} {
		t.Run(tc.name, func(t *testing.T) {
			dir, err := ioutil.TempDir("", "swarmSwap")
			if err != nil {
				t.Fatal(err)
			}
			defer os.RemoveAll(dir)
			config.dbPath = dir

			logDir, err := ioutil.TempDir("", "swap_test_log")
			if err != nil {
				t.Fatal(err)
			}
			defer os.RemoveAll(logDir)

			tc.configure(&config)
			if tc.check != nil {
				tc.check(t, &config)
			}
		})

	}
}

func TestStartChequebookFailure(t *testing.T) {
	type chequebookConfig struct {
		passIn        common.Address
		expectedError error
		testBackend   *swapTestBackend
	}

	var config chequebookConfig

	for _, tc := range []struct {
		name      string
		configure func(*chequebookConfig)
		check     func(*testing.T, *chequebookConfig)
	}{
		{
			name: "with pass in and save",
			configure: func(config *chequebookConfig) {
				config.passIn = testChequeContract
				config.expectedError = fmt.Errorf("Attempting to connect to provided chequebook, but different chequebook used before")
			},
			check: func(t *testing.T, config *chequebookConfig) {
				// create SWAP
				swap, clean := newTestSwap(t, ownerKey, config.testBackend)
				defer clean()
				// deploy a chequebook
				err := testDeploy(context.TODO(), swap)
				if err != nil {
					t.Fatal(err)
				}
				// save chequebook on SWAP
				err = swap.saveChequebook(swap.GetParams().ContractAddress)
				if err != nil {
					t.Fatal(err)
				}
				// try to connect with a different address
				_, err = swap.StartChequebook(config.passIn, 0)
				if err.Error() != config.expectedError.Error() {
					t.Fatal(fmt.Errorf("Expected error not equal to actual error. Expected: %v. Actual: %v", config.expectedError, err))
				}
			},
		},
		{
			name: "with wrong pass in",
			configure: func(config *chequebookConfig) {
				config.passIn = common.HexToAddress("0x4405415b2B8c9F9aA83E151637B8370000000000") // address without deployed chequebook
				config.expectedError = fmt.Errorf("contract validation for %v failed: %v", config.passIn.Hex(), swap.ErrNotDeployedByFactory)
			},
			check: func(t *testing.T, config *chequebookConfig) {
				// create SWAP
				swap, clean := newTestSwap(t, ownerKey, config.testBackend)
				defer clean()
				// try to connect with an address not containing a chequebook instance
				_, err := swap.StartChequebook(config.passIn, 0)
				if err.Error() != config.expectedError.Error() {
					t.Fatal(fmt.Errorf("Expected error not equal to actual error. Expected: %v. Actual: %v", config.expectedError, err))
				}
			},
		},
	} {
		t.Run(tc.name, func(t *testing.T) {
			testBackend := newTestBackend()
			defer testBackend.Close()
			tc.configure(&config)
			config.testBackend = testBackend
			if tc.check != nil {
				tc.check(t, &config)
			}
		})
	}
}

func TestStartChequebookSuccess(t *testing.T) {
	for _, tc := range []struct {
		name  string
		check func(*testing.T, *swapTestBackend)
	}{
		{
			name: "with same pass in as previously used",
			check: func(t *testing.T, testBackend *swapTestBackend) {
				// create SWAP
				swap, clean := newTestSwap(t, ownerKey, testBackend)
				defer clean()

				// deploy a chequebook
				err := testDeploy(context.TODO(), swap)
				if err != nil {
					t.Fatal(err)
				}

				// save chequebook on SWAP
				err = swap.saveChequebook(swap.GetParams().ContractAddress)
				if err != nil {
					t.Fatal(err)
				}

				// start chequebook with same pass in as deployed
				_, err = swap.StartChequebook(swap.GetParams().ContractAddress, 0)
				if err != nil {
					t.Fatal(err)
				}
			},
		},
		{
			name: "with correct pass in",
			check: func(t *testing.T, testBackend *swapTestBackend) {
				// create SWAP
				swap, clean := newTestSwap(t, ownerKey, testBackend)
				defer clean()

				// deploy a chequebook
				err := testDeploy(context.TODO(), swap)
				if err != nil {
					t.Fatal(err)
				}

				// start chequebook with same pass in as deployed
				_, err = swap.StartChequebook(swap.GetParams().ContractAddress, 0)
				if err != nil {
					t.Fatal(err)
				}

				// err should be nil
				if err != nil {
					t.Fatal(err)
				}
			},
		},
	} {
		t.Run(tc.name, func(t *testing.T) {
			testBackend := newTestBackend()
			defer testBackend.Close()
			if tc.check != nil {
				tc.check(t, testBackend)
			}
		})
	}
}

//TestDisconnectThreshold tests that the disconnect threshold is reached when adding the DefaultDisconnectThreshold amount to the peers balance
func TestDisconnectThreshold(t *testing.T) {
	swap, clean := newTestSwap(t, ownerKey, nil)
	defer clean()
	testPeer := newDummyPeer()
	testDeploy(context.Background(), swap)
	swap.addPeer(testPeer.Peer, swap.owner.address, swap.GetParams().ContractAddress)
	swap.Add(int64(DefaultDisconnectThreshold), testPeer.Peer)
	err := swap.Add(1, testPeer.Peer)
	if !strings.Contains(err.Error(), "disconnect threshold") {
		t.Fatal(err)
	}
}

//TestPaymentThreshold tests that the payment threshold is reached when subtracting the DefaultPaymentThreshold amount from the peers balance
func TestPaymentThreshold(t *testing.T) {
	swap, clean := newTestSwap(t, ownerKey, nil)
	defer clean()
	testDeploy(context.Background(), swap)
	testPeer := newDummyPeerWithSpec(Spec)
	swap.addPeer(testPeer.Peer, swap.owner.address, swap.GetParams().ContractAddress)
	if err := swap.Add(-int64(DefaultPaymentThreshold), testPeer.Peer); err != nil {
		t.Fatal()
	}

	var cheque *Cheque
	_ = swap.store.Get(sentChequeKey(testPeer.Peer.ID()), &cheque)
	if cheque.CumulativePayout != DefaultPaymentThreshold {
		t.Fatal()
	}
}

// TestResetBalance tests that balances are correctly reset
// The test deploys creates swap instances for each node,
// deploys simulated contracts, sets the balance of each
// other node to some arbitrary number above thresholds,
// and then calls both `sendCheque` on one side and
// `handleEmitChequeMsg` in order to simulate a roundtrip
// and see that both have reset the balance correctly
func TestResetBalance(t *testing.T) {
	testBackend := newTestBackend()
	defer testBackend.Close()
	// create both test swap accounts
	creditorSwap, clean1 := newTestSwap(t, beneficiaryKey, testBackend)
	debitorSwap, clean2 := newTestSwap(t, ownerKey, testBackend)
	defer clean1()
	defer clean2()

	ctx := context.Background()
	err := testDeploy(ctx, creditorSwap)
	if err != nil {
		t.Fatal(err)
	}
	err = testDeploy(ctx, debitorSwap)
	if err != nil {
		t.Fatal(err)
	}

	// create Peer instances
	// NOTE: remember that these are peer instances representing each **a model of the remote peer** for every local node
	// so creditor is the model of the remote mode for the debitor! (and vice versa)
	cPeer := newDummyPeerWithSpec(Spec)
	dPeer := newDummyPeerWithSpec(Spec)
	creditor, err := debitorSwap.addPeer(cPeer.Peer, creditorSwap.owner.address, debitorSwap.GetParams().ContractAddress)
	if err != nil {
		t.Fatal(err)
	}
	debitor, err := creditorSwap.addPeer(dPeer.Peer, debitorSwap.owner.address, debitorSwap.GetParams().ContractAddress)
	if err != nil {
		t.Fatal(err)
	}

	// set balances arbitrarily
	testAmount := int64(DefaultPaymentThreshold + 42)
	debitor.setBalance(testAmount)
	creditor.setBalance(-testAmount)

	// setup the wait for mined transaction function for testing
	cleanup := setupContractTest()
	defer cleanup()

	// now simulate sending the cheque to the creditor from the debitor
	creditor.sendCheque()
	// the debitor should have already reset its balance
	if creditor.getBalance() != 0 {
		t.Fatalf("unexpected balance to be 0, but it is %d", creditor.getBalance())
	}

	// now load the cheque that the debitor created...
	cheque := creditor.getLastSentCheque()
	if cheque == nil {
		t.Fatal("expected to find a cheque, but it was empty")
	}
	// ...create a message...
	msg := &EmitChequeMsg{
		Cheque: cheque,
	}
	// now we need to create the channel...
	testBackend.cashDone = make(chan struct{})
	// ...and trigger message handling on the receiver side (creditor)
	// remember that debitor is the model of the remote node for the creditor...
	err = creditorSwap.handleEmitChequeMsg(ctx, debitor, msg)
	if err != nil {
		t.Fatal(err)
	}
	// ...on which we wait until the cashCheque is actually terminated (ensures proper nounce count)
	select {
	case <-testBackend.cashDone:
		log.Debug("cash transaction completed and committed")
	case <-time.After(4 * time.Second):
		t.Fatalf("Timeout waiting for cash transactions to complete")
	}
	// finally check that the creditor also successfully reset the balances
	if debitor.getBalance() != 0 {
		t.Fatalf("unexpected balance to be 0, but it is %d", debitor.getBalance())
	}
}

// generate bookings based on parameters, apply them to a Swap struct and verify the result
// append generated bookings to slice pointer
func testPeerBookings(t *testing.T, s *Swap, bookings *[]booking, bookingAmount int64, bookingQuantity int, peer *protocols.Peer) {
	t.Helper()
	peerBookings := generateBookings(bookingAmount, bookingQuantity, peer)
	*bookings = append(*bookings, peerBookings...)
	addBookings(s, peerBookings)
	verifyBookings(t, s, *bookings)
}

// generate as many bookings as specified by `quantity`, each one with the indicated `amount` and `peer`
func generateBookings(amount int64, quantity int, peer *protocols.Peer) (bookings []booking) {
	for i := 0; i < quantity; i++ {
		bookings = append(bookings, booking{amount, peer})
	}
	return
}

// take a Swap struct and a list of bookings, and call the accounting function for each of them
func addBookings(swap *Swap, bookings []booking) {
	for i := 0; i < len(bookings); i++ {
		booking := bookings[i]
		swap.Add(booking.amount, booking.peer)
	}
}

// take a Swap struct and a list of bookings, and verify the resulting balances are as expected
func verifyBookings(t *testing.T, s *Swap, bookings []booking) {
	t.Helper()
	expectedBalances := calculateExpectedBalances(s, bookings)
	realBalances, err := s.Balances()
	if err != nil {
		t.Fatal(err)
	}
	if !reflect.DeepEqual(expectedBalances, realBalances) {
		t.Fatalf("After %d bookings, expected balance to be %v, but is %v", len(bookings), stringifyBalance(expectedBalances), stringifyBalance(realBalances))
	}
}

// converts a balance map to a one-line string representation
func stringifyBalance(balance map[enode.ID]int64) string {
	marshaledBalance, err := json.Marshal(balance)
	if err != nil {
		return err.Error()
	}
	return string(marshaledBalance)
}

// take a swap struct and a list of bookings, and calculate the expected balances.
// the result is a map which stores the balance for all the peers present in the bookings,
// from the perspective of the node that loaded the Swap struct.
func calculateExpectedBalances(swap *Swap, bookings []booking) map[enode.ID]int64 {
	expectedBalances := make(map[enode.ID]int64)
	for i := 0; i < len(bookings); i++ {
		booking := bookings[i]
		peerID := booking.peer.ID()
		peerBalance := expectedBalances[peerID]
		// balance is not expected to be affected once past the disconnect threshold
		if peerBalance < swap.params.DisconnectThreshold {
			peerBalance += booking.amount
		}
		expectedBalances[peerID] = peerBalance
	}
	return expectedBalances
}

// try restoring a balance from state store
// this is simulated by creating a node,
// assigning it an arbitrary balance,
// then closing the state store.
// Then we re-open the state store and check that
// the balance is still the same
func TestRestoreBalanceFromStateStore(t *testing.T) {
	testBackend := newTestBackend()
	defer testBackend.Close()

	// create a test swap account
	swap, testDir := newBaseTestSwap(t, ownerKey, testBackend)
	defer os.RemoveAll(testDir)

	testPeer, err := swap.addPeer(newDummyPeer().Peer, common.Address{}, common.Address{})
	if err != nil {
		t.Fatal(err)
	}
	testPeer.setBalance(-8888)

	tmpBalance := testPeer.getBalance()
	swap.store.Put(testPeer.ID().String(), &tmpBalance)

	err = swap.store.Close()
	if err != nil {
		t.Fatal(err)
	}
	swap.store = nil

	stateStore, err := state.NewDBStore(testDir)
	defer stateStore.Close()
	if err != nil {
		t.Fatal(err)
	}

	var newBalance int64
	stateStore.Get(testPeer.Peer.ID().String(), &newBalance)

	// compare the balances
	if tmpBalance != newBalance {
		t.Fatalf("Unexpected balance value after sending cheap message test. Expected balance: %d, balance is: %d", tmpBalance, newBalance)
	}
}

// During tests, because the cashing in of cheques is async, we should wait for the function to be returned
// Otherwise if we call `handleEmitChequeMsg` manually, it will return before the TX has been committed to the `SimulatedBackend`,
// causing subsequent TX to possibly fail due to nonce mismatch
func testCashCheque(s *Swap, otherSwap cswap.Contract, opts *bind.TransactOpts, cheque *Cheque) {
	cashCheque(s, otherSwap, opts, cheque)
	// send to the channel, signals to clients that this function actually finished
	if stb, ok := s.backend.(*swapTestBackend); ok {
		if stb.cashDone != nil {
			stb.cashDone <- struct{}{}
		}
	}
}

// newDefaultParams creates a set of default params for tests
func newDefaultParams(t *testing.T) *Params {
	t.Helper()
	baseKey := make([]byte, 32)
	_, err := rand.Read(baseKey)
	if err != nil {
		t.Fatal(err)
	}
	return &Params{
		OverlayAddr:         baseKey,
		LogPath:             "",
		PaymentThreshold:    int64(DefaultPaymentThreshold),
		DisconnectThreshold: int64(DefaultDisconnectThreshold),
	}
}

// newBaseTestSwapWithParams creates a swap with the given params
func newBaseTestSwapWithParams(t *testing.T, key *ecdsa.PrivateKey, params *Params, backend *swapTestBackend) (*Swap, string) {
	t.Helper()
	dir, err := ioutil.TempDir("", "swap_test_store")
	if err != nil {
		t.Fatal(err)
	}
	stateStore, err := state.NewDBStore(dir)
	if err != nil {
		t.Fatal(err)
	}
	log.Debug("creating simulated backend")
	owner := createOwner(key)
	swapLog = newSwapLogger(params.LogPath, params.OverlayAddr)
	factory, err := cswap.FactoryAt(backend.factoryAddress, backend)
	if err != nil {
		t.Fatal(err)
	}
	swap := newSwapInstance(stateStore, owner, backend, params, factory)
	return swap, dir
}

// create a test swap account with a backend
// creates a stateStore for persistence and a Swap account
func newBaseTestSwap(t *testing.T, key *ecdsa.PrivateKey, backend *swapTestBackend) (*Swap, string) {
	params := newDefaultParams(t)
	return newBaseTestSwapWithParams(t, key, params, backend)
}

// create a test swap account with a backend
// creates a stateStore for persistence and a Swap account
// returns a cleanup function
func newTestSwap(t *testing.T, key *ecdsa.PrivateKey, backend *swapTestBackend) (*Swap, func()) {
	t.Helper()
	usedBackend := backend
	if backend == nil {
		usedBackend = newTestBackend()
	}
	swap, dir := newBaseTestSwap(t, key, usedBackend)
	clean := func() {
		swap.Close()
		// only close if created by newTestSwap to avoid double close
		if backend != nil {
			backend.Close()
		}
		os.RemoveAll(dir)
	}
	return swap, clean
}

type dummyPeer struct {
	*protocols.Peer
}

// creates a dummy protocols.Peer with dummy MsgReadWriter
func newDummyPeer() *dummyPeer {
	return newDummyPeerWithSpec(nil)
}

// creates a dummy protocols.Peer with dummy MsgReadWriter
func newDummyPeerWithSpec(spec *protocols.Spec) *dummyPeer {
	id := adapters.RandomNodeConfig().ID
	rw := &dummyMsgRW{}
	protoPeer := protocols.NewPeer(p2p.NewPeer(id, "testPeer", nil), rw, spec)
	dummy := &dummyPeer{
		Peer: protoPeer,
	}
	return dummy
}

// creates cheque structure for testing
func newTestCheque() *Cheque {
	cheque := &Cheque{
		ChequeParams: ChequeParams{
			Contract:         testChequeContract,
			CumulativePayout: uint64(42),
			Beneficiary:      beneficiaryAddress,
		},
		Honey: uint64(42),
	}

	return cheque
}

// creates a randomized cheque structure for testing
func newRandomTestCheque() *Cheque {
	amount := mrand.Intn(100)

	cheque := &Cheque{
		ChequeParams: ChequeParams{
			Contract:         testChequeContract,
			CumulativePayout: uint64(amount),
			Beneficiary:      beneficiaryAddress,
		},
		Honey: uint64(amount),
	}

	return cheque
}

// tests if encodeForSignature encodes the cheque as expected
func TestChequeEncodeForSignature(t *testing.T) {
	expectedCheque := newTestCheque()

	// encode the cheque
	encoded := expectedCheque.encodeForSignature()
	// expected value (computed through truffle/js)
	expected := common.Hex2Bytes("4405415b2b8c9f9aa83e151637b8378dd3bcfeddb8d424e9662fe0837fb1d728f1ac97cebb1085fe000000000000000000000000000000000000000000000000000000000000002a")
	if !bytes.Equal(encoded, expected) {
		t.Fatalf("Unexpected encoding of cheque. Expected encoding: %x, result is: %x", expected, encoded)
	}
}

// tests if sigHashCheque computes the correct hash to sign
func TestChequeSigHash(t *testing.T) {
	expectedCheque := newTestCheque()

	// compute the hash that will be signed
	hash := expectedCheque.sigHash()
	// expected value (computed through truffle/js)
	expected := common.Hex2Bytes("354a78a181b24d0beb1606cd9f525e6068e8e5dd96747468c21f2ecc89cb0bad")
	if !bytes.Equal(hash, expected) {
		t.Fatalf("Unexpected sigHash of cheque. Expected: %x, result is: %x", expected, hash)
	}
}

// tests if signContent computes the correct signature
func TestSignContent(t *testing.T) {
	// setup test swap object
	swap, clean := newTestSwap(t, ownerKey, nil)
	defer clean()

	expectedCheque := newTestCheque()

	var err error

	// set the owner private key to a known key so we always get the same signature
	swap.owner.privateKey = ownerKey

	// sign the cheque
	sig, err := expectedCheque.Sign(swap.owner.privateKey)
	// expected value (computed through truffle/js)
	expected := testChequeSig
	if err != nil {
		t.Fatalf("Error in signing: %s", err)
	}
	if !bytes.Equal(sig, expected) {
		t.Fatalf("Unexpected signature for cheque. Expected: %x, result is: %x", expected, sig)
	}
}

// tests if verifyChequeSig accepts a correct signature
func TestVerifyChequeSig(t *testing.T) {
	expectedCheque := newTestCheque()
	expectedCheque.Signature = testChequeSig

	if err := expectedCheque.VerifySig(ownerAddress); err != nil {
		t.Fatalf("Invalid signature: %v", err)
	}
}

// tests if verifyChequeSig reject a signature produced by another key
func TestVerifyChequeSigWrongSigner(t *testing.T) {
	expectedCheque := newTestCheque()
	expectedCheque.Signature = testChequeSig

	// We expect the signer to be beneficiaryAddress but chequeSig is the signature from the owner
	if err := expectedCheque.VerifySig(beneficiaryAddress); err == nil {
		t.Fatal("Valid signature, should have been invalid")
	}
}

// helper function to make a signature "invalid"
func manipulateSignature(sig []byte) []byte {
	invalidSig := make([]byte, len(sig))
	copy(invalidSig, sig)
	// change one byte in the signature
	invalidSig[27] += 2
	return invalidSig
}

// tests if verifyChequeSig reject an invalid signature
func TestVerifyChequeInvalidSignature(t *testing.T) {
	expectedCheque := newTestCheque()
	expectedCheque.Signature = manipulateSignature(testChequeSig)

	if err := expectedCheque.VerifySig(ownerAddress); err == nil {
		t.Fatal("Valid signature, should have been invalid")
	}
}

// tests if TestValidateCode accepts an address with the correct bytecode
func TestVerifyContract(t *testing.T) {
	swap, clean := newTestSwap(t, ownerKey, nil)
	defer clean()

	// deploy a new swap contract
	err := testDeploy(context.TODO(), swap)
	if err != nil {
		t.Fatalf("Error in deploy: %v", err)
	}

	if err = swap.chequebookFactory.VerifyContract(swap.GetParams().ContractAddress); err != nil {
		t.Fatalf("Contract verification failed: %v", err)
	}
}

// tests if ValidateCode rejects an address with different bytecode
func TestVerifyContractNotDeployedByFactory(t *testing.T) {
	swap, clean := newTestSwap(t, ownerKey, nil)
	defer clean()

	opts := bind.NewKeyedTransactor(ownerKey)

	addr, _, _, err := contractFactory.DeploySimpleSwap(opts, swap.backend, ownerAddress, big.NewInt(int64(defaultHarddepositTimeoutDuration)))
	if err != nil {
		t.Fatalf("Error in deploy: %v", err)
	}

	if err = swap.chequebookFactory.VerifyContract(addr); err != cswap.ErrNotDeployedByFactory {
		t.Fatalf("Contract verification verified wrong contract: %v", err)
	}
}

// setupContractTest is a helper function for setting up the
// blockchain wait function for testing
func setupContractTest() func() {
	// we overwrite the waitForTx function with one which the simulated backend
	// immediately commits
	currentWaitFunc := cswap.WaitFunc
	// we also need to store the previous cashCheque function in case this is called multiple times
	currentCashCheque := defaultCashCheque
	defaultCashCheque = testCashCheque
	// overwrite only for the duration of the test, so...
	cswap.WaitFunc = testWaitForTx
	return func() {
		// ...we need to set it back to original when done
		cswap.WaitFunc = currentWaitFunc
		defaultCashCheque = currentCashCheque
	}
}

// TestFactoryAddressForNetwork tests that an address is found for ropsten
// and no address if for network 32145
func TestFactoryAddressForNetwork(t *testing.T) {
	address, err := cswap.FactoryAddressForNetwork(3)
	if err != nil {
		t.Fatal("didn't find address for ropsten")
	}
	if (address == common.Address{}) {
		t.Fatal("address for ropsten is empty")
	}
	_, err = cswap.FactoryAddressForNetwork(32145)
	if err == nil {
		t.Fatal("got address for a not supported network")
	}
}

// TestFactoryVerifySelf tests that it returns no error for a real factory
// and expects errors for a different contract or no contract
func TestFactoryVerifySelf(t *testing.T) {
	testBackend := newTestBackend()
	defer testBackend.Close()

	factory, err := cswap.FactoryAt(testBackend.factoryAddress, testBackend)
	if err != nil {
		t.Fatal(err)
	}
	if factory.VerifySelf() != nil {
		t.Fatal(err)
	}

	addr, _, _, err := contractFactory.DeployECDSA(bind.NewKeyedTransactor(ownerKey), testBackend)
	if err != nil {
		t.Fatal(err)
	}
	testBackend.Commit()

	if _, err = cswap.FactoryAt(addr, testBackend); err != nil {
		t.Fatal(err)
	}

	if _, err = cswap.FactoryAt(common.Address{}, testBackend); err != nil {
		t.Fatal(err)
	}
}

// TestContractIntegration tests a end-to-end cheque interaction.
// First a simulated backend is created, then we deploy the issuer's swap contract.
// We issue a test cheque with the beneficiary address and on the issuer's contract,
// and immediately try to cash-in the cheque
// afterwards it attempts to cash-in a bouncing cheque
func TestContractIntegration(t *testing.T) {
	log.Debug("creating test swap")

	issuerSwap, clean := newTestSwap(t, ownerKey, nil)
	defer clean()

	issuerSwap.owner.address = ownerAddress
	issuerSwap.owner.privateKey = ownerKey

	log.Debug("deploy issuer swap")

	ctx := context.TODO()
	err := testDeploy(ctx, issuerSwap)
	if err != nil {
		t.Fatal(err)
	}

	log.Debug("deployed. signing cheque")

	cheque := newTestCheque()
	cheque.ChequeParams.Contract = issuerSwap.GetParams().ContractAddress
	cheque.Signature, err = cheque.Sign(issuerSwap.owner.privateKey)
	if err != nil {
		t.Fatal(err)
	}

	log.Debug("sending cheque...")

	// setup the wait for mined transaction function for testing
	cleanup := setupContractTest()
	defer cleanup()

	opts := bind.NewKeyedTransactor(beneficiaryKey)
	opts.Context = ctx

	log.Debug("cash-in the cheque")

	cashResult, receipt, err := issuerSwap.contract.CashChequeBeneficiary(opts, beneficiaryAddress, big.NewInt(int64(cheque.CumulativePayout)), cheque.Signature)

	if err != nil {
		t.Fatal(err)
	}
	if receipt.Status != 1 {
		t.Fatalf("Bad status %d", receipt.Status)
	}
	if cashResult.Bounced {
		t.Fatal("cashing bounced")
	}

	// check state, check that cheque is indeed there
	result, err := issuerSwap.contract.PaidOut(nil, beneficiaryAddress)
	if err != nil {
		t.Fatal(err)
	}
	if result.Uint64() != cheque.CumulativePayout {
		t.Fatalf("Wrong cumulative payout %d", result)
	}
	log.Debug("cheques result", "result", result)

	// create a cheque that will bounce
	bouncingCheque := newTestCheque()
	bouncingCheque.ChequeParams.Contract = issuerSwap.GetParams().ContractAddress
	bouncingCheque.CumulativePayout = bouncingCheque.CumulativePayout + 10000*RetrieveRequestPrice
	bouncingCheque.Signature, err = bouncingCheque.Sign(issuerSwap.owner.privateKey)
	if err != nil {
		t.Fatal(err)
	}

	log.Debug("try to cash-in the bouncing cheque")
	cashResult, receipt, err = issuerSwap.contract.CashChequeBeneficiary(opts, beneficiaryAddress, big.NewInt(int64(bouncingCheque.CumulativePayout)), bouncingCheque.Signature)
	if err != nil {
		t.Fatal(err)
	}
	if receipt.Status != 1 {
		t.Fatalf("Bad status %d", receipt.Status)
	}
	if !cashResult.Bounced {
		t.Fatal("cheque did not bounce")
	}
}

// when testing, we don't need to wait for a transaction to be mined
func testWaitForTx(auth *bind.TransactOpts, backend cswap.Backend, tx *types.Transaction) (*types.Receipt, error) {

	var stb *swapTestBackend
	var ok bool
	if stb, ok = backend.(*swapTestBackend); !ok {
		return nil, errors.New("not the expected test backend")
	}
	stb.Commit()

	receipt, err := backend.TransactionReceipt(context.TODO(), tx.Hash())
	if err != nil {
		return nil, err
	}
	if receipt.Status != types.ReceiptStatusSuccessful {
		return nil, cswap.ErrTransactionReverted
	}
	return receipt, nil
}

// deploy for testing (needs simulated backend commit)
func testDeploy(ctx context.Context, swap *Swap) (err error) {
	opts := bind.NewKeyedTransactor(swap.owner.privateKey)
	opts.Value = big.NewInt(9000 * int64(RetrieveRequestPrice))
	opts.Context = ctx

	var stb *swapTestBackend
	var ok bool
	if stb, ok = swap.backend.(*swapTestBackend); !ok {
		return errors.New("not the expected test backend")
	}

	factory, err := cswap.FactoryAt(stb.factoryAddress, stb)
	if err != nil {
		return err
	}

	// setup the wait for mined transaction function for testing
	cleanup := setupContractTest()
	defer cleanup()

	swap.contract, err = factory.DeploySimpleSwap(opts, swap.owner.address, big.NewInt(int64(defaultHarddepositTimeoutDuration)))
	if err != nil {
		return err
	}

	stb.Commit()

	return err
}

// newTestSwapAndPeer is a helper function to create a swap and a peer instance that fit together
// the owner of this swap is the beneficiaryAddress
// hence the owner of this swap would sign cheques with beneficiaryKey and receive cheques from ownerKey (or another party) which is NOT the owner of this swap
func newTestSwapAndPeer(t *testing.T, key *ecdsa.PrivateKey) (*Swap, *Peer, func()) {
	swap, clean := newTestSwap(t, key, nil)
	// owner address is the beneficiary (counterparty) for the peer
	// that's because we expect cheques we receive to be signed by the address we would issue cheques to
	peer, err := swap.addPeer(newDummyPeer().Peer, ownerAddress, testChequeContract)
	if err != nil {
		t.Fatal(err)
	}
	// we need to adjust the owner address on swap because we will issue cheques to beneficiaryAddress
	swap.owner.address = beneficiaryAddress
	return swap, peer, clean
}

// TestPeerSetAndGetLastReceivedCheque tests if a saved last received cheque can be loaded again later using the peer functions
func TestPeerSetAndGetLastReceivedCheque(t *testing.T) {
	swap, peer, clean := newTestSwapAndPeer(t, ownerKey)
	defer clean()

	testCheque := newTestCheque()

	if err := peer.setLastReceivedCheque(testCheque); err != nil {
		t.Fatalf("Error while saving: %s", err.Error())
	}

	returnedCheque := peer.getLastReceivedCheque()
	if returnedCheque == nil {
		t.Fatal("Could not find saved cheque")
	}

	if !returnedCheque.Equal(testCheque) {
		t.Fatal("Returned cheque was different")
	}

	// create a new swap peer for the same underlying peer to force a database load
	samePeer, err := swap.addPeer(peer.Peer, common.Address{}, common.Address{})
	if err != nil {
		t.Fatal(err)
	}

	returnedCheque = samePeer.getLastReceivedCheque()
	if returnedCheque == nil {
		t.Fatal("Could not find saved cheque")
	}

	if !returnedCheque.Equal(testCheque) {
		t.Fatal("Returned cheque was different")
	}
}

// TestPeerVerifyChequeProperties tests that verifyChequeProperties will accept a valid cheque
func TestPeerVerifyChequeProperties(t *testing.T) {
	swap, peer, clean := newTestSwapAndPeer(t, ownerKey)
	defer clean()

	testCheque := newTestCheque()
	testCheque.Signature = testChequeSig

	if err := testCheque.verifyChequeProperties(peer, swap.owner.address); err != nil {
		t.Fatalf("failed to verify cheque properties: %s", err.Error())
	}
}

// TestPeerVerifyChequeProperties tests that verifyChequeProperties will reject invalid cheques
func TestPeerVerifyChequePropertiesInvalidCheque(t *testing.T) {
	swap, peer, clean := newTestSwapAndPeer(t, ownerKey)
	defer clean()

	// cheque with an invalid signature
	testCheque := newTestCheque()
	testCheque.Signature = manipulateSignature(testChequeSig)
	if err := testCheque.verifyChequeProperties(peer, swap.owner.address); err == nil {
		t.Fatalf("accepted cheque with invalid signature")
	}

	// cheque with wrong contract
	testCheque = newTestCheque()
	testCheque.Contract = beneficiaryAddress
	testCheque.Signature, _ = testCheque.Sign(ownerKey)
	if err := testCheque.verifyChequeProperties(peer, swap.owner.address); err == nil {
		t.Fatalf("accepted cheque with wrong contract")
	}

	// cheque with wrong beneficiary
	testCheque = newTestCheque()
	testCheque.Beneficiary = ownerAddress
	testCheque.Signature, _ = testCheque.Sign(ownerKey)
	if err := testCheque.verifyChequeProperties(peer, swap.owner.address); err == nil {
		t.Fatalf("accepted cheque with wrong beneficiary")
	}
}

// TestPeerVerifyChequeAgainstLast tests that verifyChequeAgainstLast accepts a cheque with higher amount
func TestPeerVerifyChequeAgainstLast(t *testing.T) {
	increase := uint64(10)
	oldCheque := newTestCheque()
	newCheque := newTestCheque()

	newCheque.CumulativePayout = oldCheque.CumulativePayout + increase

	actualAmount, err := newCheque.verifyChequeAgainstLast(oldCheque, increase)
	if err != nil {
		t.Fatalf("failed to verify cheque compared to old cheque: %v", err)
	}

	if actualAmount != increase {
		t.Fatalf("wrong actual amount, expected: %d, was: %d", increase, actualAmount)
	}
}

// TestPeerVerifyChequeAgainstLastInvalid tests that verifyChequeAgainstLast rejects cheques with lower amount or an unexpected value
func TestPeerVerifyChequeAgainstLastInvalid(t *testing.T) {
	increase := uint64(10)

	// cheque with same or lower amount
	oldCheque := newTestCheque()
	newCheque := newTestCheque()

	if _, err := newCheque.verifyChequeAgainstLast(oldCheque, increase); err == nil {
		t.Fatal("accepted a cheque with same amount")
	}

	// cheque with amount != increase
	oldCheque = newTestCheque()
	newCheque = newTestCheque()
	newCheque.CumulativePayout = oldCheque.CumulativePayout + increase + 5

	if _, err := newCheque.verifyChequeAgainstLast(oldCheque, increase); err == nil {
		t.Fatal("accepted a cheque with unexpected amount")
	}
}

// TestPeerProcessAndVerifyCheque tests that processAndVerifyCheque accepts a valid cheque and also saves it
func TestPeerProcessAndVerifyCheque(t *testing.T) {
	swap, peer, clean := newTestSwapAndPeer(t, ownerKey)
	defer clean()

	// create test cheque and process
	cheque := newTestCheque()
	cheque.Signature, _ = cheque.Sign(ownerKey)

	actualAmount, err := swap.processAndVerifyCheque(cheque, peer)
	if err != nil {
		t.Fatalf("failed to process cheque: %s", err)
	}

	if actualAmount != cheque.CumulativePayout {
		t.Fatalf("computed wrong actual amount: was %d, expected: %d", actualAmount, cheque.CumulativePayout)
	}

	// verify that it was indeed saved
	if peer.getLastReceivedCheque().CumulativePayout != cheque.CumulativePayout {
		t.Fatalf("last received cheque has wrong cumulative payout, was: %d, expected: %d", peer.lastReceivedCheque.CumulativePayout, cheque.CumulativePayout)
	}

	// create another cheque with higher amount
	otherCheque := newTestCheque()
	otherCheque.CumulativePayout = cheque.CumulativePayout + 10
	otherCheque.Honey = 10
	otherCheque.Signature, _ = otherCheque.Sign(ownerKey)

	if _, err := swap.processAndVerifyCheque(otherCheque, peer); err != nil {
		t.Fatalf("failed to process cheque: %s", err)
	}

	// verify that it was indeed saved
	if peer.getLastReceivedCheque().CumulativePayout != otherCheque.CumulativePayout {
		t.Fatalf("last received cheque has wrong cumulative payout, was: %d, expected: %d", peer.lastReceivedCheque.CumulativePayout, otherCheque.CumulativePayout)
	}
}

// TestPeerProcessAndVerifyChequeInvalid verifies that processAndVerifyCheque does not accept cheques incompatible with the last cheque
// it first tries to process an invalid cheque
// then it processes a valid cheque
// then rejects one with lower amount
func TestPeerProcessAndVerifyChequeInvalid(t *testing.T) {
	swap, peer, clean := newTestSwapAndPeer(t, ownerKey)
	defer clean()

	// invalid cheque because wrong recipient
	cheque := newTestCheque()
	cheque.Beneficiary = ownerAddress
	cheque.Signature, _ = cheque.Sign(ownerKey)

	if _, err := swap.processAndVerifyCheque(cheque, peer); err == nil {
		t.Fatal("accecpted an invalid cheque as first cheque")
	}

	// valid cheque
	cheque = newTestCheque()
	cheque.Signature, _ = cheque.Sign(ownerKey)

	if _, err := swap.processAndVerifyCheque(cheque, peer); err != nil {
		t.Fatalf("failed to process cheque: %s", err)
	}

	if peer.getLastReceivedCheque().CumulativePayout != cheque.CumulativePayout {
		t.Fatalf("last received cheque has wrong cumulative payout, was: %d, expected: %d", peer.lastReceivedCheque.CumulativePayout, cheque.CumulativePayout)
	}

	// invalid cheque because amount is lower
	otherCheque := newTestCheque()
	otherCheque.CumulativePayout = cheque.CumulativePayout - 10
	otherCheque.Honey = 10
	otherCheque.Signature, _ = otherCheque.Sign(ownerKey)

	if _, err := swap.processAndVerifyCheque(otherCheque, peer); err == nil {
		t.Fatal("accepted a cheque with lower amount")
	}

	// check that no invalid cheque was saved
	if peer.getLastReceivedCheque().CumulativePayout != cheque.CumulativePayout {
		t.Fatalf("last received cheque has wrong cumulative payout, was: %d, expected: %d", peer.lastReceivedCheque.CumulativePayout, cheque.CumulativePayout)
	}
}

func TestSwapLogToFile(t *testing.T) {
	// create a log dir
	logDirDebitor, err := ioutil.TempDir("", "swap_test_log")
	log.Debug("creating swap log dir")
	if err != nil {
		t.Fatal(err)
	}
	defer os.RemoveAll(logDirDebitor)

	// set the log dir to the params
	params := newDefaultParams(t)
	params.LogPath = logDirDebitor

	testBackend := newTestBackend()
	defer testBackend.Close()
	// create both test swap accounts
	creditorSwap, storeDirCreditor := newBaseTestSwap(t, beneficiaryKey, testBackend)
	// we are only checking one of the two nodes for logs
	debitorSwap, storeDirDebitor := newBaseTestSwapWithParams(t, ownerKey, params, testBackend)

	clean := func() {
		creditorSwap.Close()
		debitorSwap.Close()
		os.RemoveAll(storeDirCreditor)
		os.RemoveAll(storeDirDebitor)
	}
	defer clean()

	ctx := context.Background()
	err = testDeploy(ctx, creditorSwap)
	if err != nil {
		t.Fatal(err)
	}
	err = testDeploy(ctx, debitorSwap)
	if err != nil {
		t.Fatal(err)
	}

	// create Peer instances
	// NOTE: remember that these are peer instances representing each **a model of the remote peer** for every local node
	// so creditor is the model of the remote mode for the debitor! (and vice versa)
	cPeer := newDummyPeerWithSpec(Spec)
	dPeer := newDummyPeerWithSpec(Spec)
	creditor, err := debitorSwap.addPeer(cPeer.Peer, creditorSwap.owner.address, debitorSwap.GetParams().ContractAddress)
	if err != nil {
		t.Fatal(err)
	}
	debitor, err := creditorSwap.addPeer(dPeer.Peer, debitorSwap.owner.address, debitorSwap.GetParams().ContractAddress)
	if err != nil {
		t.Fatal(err)
	}

	// set balances arbitrarily
	testAmount := int64(DefaultPaymentThreshold + 42)
	debitor.setBalance(testAmount)
	creditor.setBalance(-testAmount)

	// setup the wait for mined transaction function for testing
	cleanup := setupContractTest()
	defer cleanup()

	// now simulate sending the cheque to the creditor from the debitor
	creditor.sendCheque()

	if logDirDebitor == "" {
		t.Fatal("Swap Log Dir is not defined")
	}

	files, err := ioutil.ReadDir(logDirDebitor)
	if err != nil {
		t.Fatal(err)
	}
	if len(files) == 0 {
		t.Fatalf("expected at least 1 file in the log directory, found none")
	}

	logFile := path.Join(logDirDebitor, files[0].Name())

	var b []byte
	b, err = ioutil.ReadFile(logFile)
	if err != nil {
		t.Fatal(err)
	}
	logString := string(b)
	if !strings.Contains(logString, "sending cheque") {
		t.Fatalf("expected the log to contain \"sending cheque\"")
	}
}

func TestPeerGetLastSentCumulativePayout(t *testing.T) {
	_, peer, clean := newTestSwapAndPeer(t, ownerKey)
	defer clean()

	if peer.getLastSentCumulativePayout() != 0 {
		t.Fatalf("last cumulative payout should be 0 in the beginning, was %d", peer.getLastSentCumulativePayout())
	}

	cheque := newTestCheque()
	if err := peer.setLastSentCheque(cheque); err != nil {
		t.Fatal(err)
	}

	if peer.getLastSentCumulativePayout() != cheque.CumulativePayout {
		t.Fatalf("last cumulative payout should be the payout of the last sent cheque, was: %d, expected %d", peer.getLastSentCumulativePayout(), cheque.CumulativePayout)
	}
}

func TestAvailableBalance(t *testing.T) {
	testBackend := newTestBackend()
	defer testBackend.Close()
	swap, clean := newTestSwap(t, ownerKey, testBackend)
	defer clean()
	cleanup := setupContractTest()
	defer cleanup()

	// deploy a chequebook
	err := testDeploy(context.TODO(), swap)
	if err != nil {
		t.Fatal(err)
	}
	// create a peer
	peer, err := swap.addPeer(newDummyPeerWithSpec(Spec).Peer, swap.owner.address, swap.GetParams().ContractAddress)
	if err != nil {
		t.Fatal(err)
	}

	// verify that available balance equals depositAmount (we deposit during deployment)
	depositAmount := big.NewInt(9000 * int64(RetrieveRequestPrice))
	availableBalance, err := swap.AvailableBalance()
	if err != nil {
		t.Fatal(err)
	}
	if availableBalance != depositAmount.Uint64() {
		t.Fatalf("availableBalance not equal to deposited amount. availableBalance: %d, depositAmount: %d", availableBalance, depositAmount)
	}
	// withdraw 50
	withdrawAmount := big.NewInt(50)
	netDeposit := depositAmount.Uint64() - withdrawAmount.Uint64()
	opts := bind.NewKeyedTransactor(swap.owner.privateKey)
	opts.Context = context.TODO()
	rec, err := swap.contract.Withdraw(opts, swap.backend, withdrawAmount)
	if err != nil {
		t.Fatal(err)
	}
	if rec.Status != types.ReceiptStatusSuccessful {
		t.Fatal("Transaction reverted")
	}

	// verify available balance
	availableBalance, err = swap.AvailableBalance()
	if err != nil {
		t.Fatal(err)
	}
	if availableBalance != netDeposit {
		t.Fatalf("availableBalance not equal to deposited minus withdraw. availableBalance: %d, deposit minus withdrawn: %d", availableBalance, depositAmount.Uint64()-withdrawAmount.Uint64())
	}

	// send a cheque worth 42
	chequeAmount := int64(42)
	// create a dummy peer. Note: the peer's contract address and the peers address are resp the swap contract and the swap owner
	peer.setBalance(-chequeAmount)
	if err = peer.sendCheque(); err != nil {
		t.Fatal(err)
	}

	availableBalance, err = swap.AvailableBalance()
	if err != nil {
		t.Fatal(err)
	}
	// verify available balance
	if availableBalance != (netDeposit - uint64(chequeAmount)) {
		t.Fatalf("availableBalance not equal to deposited minus withdraw. availableBalance: %d, deposit minus withdrawn: %d", availableBalance, depositAmount.Uint64()-withdrawAmount.Uint64())
	}

}

// dummyMsgRW implements MessageReader and MessageWriter
// but doesn't do anything. Useful for dummy message sends
type dummyMsgRW struct{}

// ReadMsg is from the MessageReader interface
func (d *dummyMsgRW) ReadMsg() (p2p.Msg, error) {
	return p2p.Msg{}, nil
}

// WriteMsg is from the MessageWriter interface
func (d *dummyMsgRW) WriteMsg(msg p2p.Msg) error {
	return nil
}<|MERGE_RESOLUTION|>--- conflicted
+++ resolved
@@ -122,10 +122,6 @@
 	}
 }
 
-<<<<<<< HEAD
-// adds a peer to the given Swap struct, fails if there are errors and returns peer otherwise
-func addPeer(t *testing.T, s *Swap) *Peer {
-=======
 // Test getting a peer's balance
 func TestBalance(t *testing.T) {
 	// create a test swap account
@@ -171,7 +167,6 @@
 
 // tests that expected balance for peer matches the result of the Balance function
 func testBalance(t *testing.T, s *Swap, id enode.ID, expectedBalance int64) {
->>>>>>> f229429a
 	t.Helper()
 	b, err := s.Balance(id)
 	if err != nil {
@@ -182,8 +177,6 @@
 	}
 }
 
-<<<<<<< HEAD
-=======
 func addPeer(t *testing.T, s *Swap) *Peer {
 	t.Helper()
 	peer, err := s.addPeer(newDummyPeer().Peer, common.Address{}, common.Address{})
@@ -592,7 +585,6 @@
 	}
 }
 
->>>>>>> f229429a
 type storeKeysTestCase struct {
 	nodeID                    enode.ID
 	expectedBalanceKey        string
