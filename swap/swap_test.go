--- conflicted
+++ resolved
@@ -400,222 +400,6 @@
 	}
 }
 
-<<<<<<< HEAD
-// TestSentCheque verifies that sent cheque data is correctly obtained
-func TestSentCheque(t *testing.T) {
-	// create a test swap account
-	swap, clean := newTestSwap(t, ownerKey, nil)
-	defer clean()
-
-	// add peer
-	testPeer := addPeer(t, swap)
-	testPeerID := testPeer.ID()
-
-	// check last sent cheque is empty for peer
-	testSentCheque(t, swap, testPeerID, nil)
-
-	// test random sent cheque for peer
-	sentCheque := setNewSentCheque(t, testPeer)
-	testSentCheque(t, swap, testPeerID, sentCheque)
-
-	// add second peer
-	testPeer2 := addPeer(t, swap)
-	testPeer2ID := testPeer2.ID()
-
-	// test random sent cheque for second peer
-	sentCheque2 := setNewSentCheque(t, testPeer2)
-	testSentCheque(t, swap, testPeer2ID, sentCheque2)
-
-	// check previous cheque is still correct
-	testSentCheque(t, swap, testPeerID, sentCheque)
-
-	// test sent cheque for invalid peer
-	testChequeFailure(t, swap.SentCheque)
-
-	// test sent cheque for disconnected node
-	testPeer3ID := newDummyPeer().Peer.ID()
-
-	expectedSentCheque := saveNewSentCheque(t, swap, testPeer3ID)
-	actualSentCheque, err := swap.SentCheque(testPeer3ID)
-	if err != nil {
-		t.Fatal(err)
-	}
-	if !reflect.DeepEqual(actualSentCheque, expectedSentCheque) {
-		t.Fatalf("Expected sent cheque to be %v, but is %v", expectedSentCheque, actualSentCheque)
-	}
-}
-
-// tests that the expected sent cheque matches the result of the Sent call for a given peer
-func testSentCheque(t *testing.T, s *Swap, id enode.ID, expectedSentCheque *Cheque) {
-	sentCheque, err := s.SentCheque(id)
-	if err != nil {
-		t.Fatal(err)
-	}
-	if sentCheque != expectedSentCheque {
-		t.Fatalf("Expected sent cheque to be %v, but is %v", expectedSentCheque, sentCheque)
-	}
-}
-
-// generate an invalid peer id, call a cheque function for it and test that it fails
-func testChequeFailure(t *testing.T, chequeFunction func(enode.ID) (*Cheque, error)) {
-	invalidPeerID := adapters.RandomNodeConfig().ID
-	cheque, err := chequeFunction(invalidPeerID)
-	if err == nil {
-		t.Fatal("Expected call to fail, but it didn't!")
-	}
-	if err != state.ErrNotFound {
-		t.Fatalf("Expected test to fail with %s, but is %s", "ErrorNotFound", err.Error())
-	}
-	if cheque != nil {
-		t.Fatalf("Expected cheque for invalid call to be nil, but is %v", cheque)
-	}
-}
-
-// Test getting sent cheques for all known peers
-func TestSentCheques(t *testing.T) {
-	testBackend := newTestBackend()
-	defer testBackend.Close()
-	// create a test swap account
-	swap, clean := newTestSwap(t, ownerKey, testBackend)
-	defer clean()
-
-	// check sent cheques are empty
-	testChequesByPeer(t, map[enode.ID]*Cheque{}, swap.SentCheques)
-
-	// add peer
-	testPeer := addPeer(t, swap)
-	testPeerID := testPeer.ID()
-
-	// test sent cheques with peer
-	sentCheque := setNewSentCheque(t, testPeer)
-	testChequesByPeer(t, map[enode.ID]*Cheque{testPeerID: sentCheque}, swap.SentCheques)
-
-	// add second peer
-	testPeer2 := addPeer(t, swap)
-	testPeer2ID := testPeer2.ID()
-
-	// test sent cheques with a second peer
-	sentCheque2 := setNewSentCheque(t, testPeer2)
-	testChequesByPeer(t, map[enode.ID]*Cheque{testPeerID: sentCheque, testPeer2ID: sentCheque2}, swap.SentCheques)
-
-	// test sent cheque change for peer
-	sentCheque3 := setNewSentCheque(t, testPeer)
-	testChequesByPeer(t, map[enode.ID]*Cheque{testPeerID: sentCheque3, testPeer2ID: sentCheque2}, swap.SentCheques)
-
-	// test sent cheques with a disconnected peer
-	testPeer3ID := newDummyPeer().Peer.ID()
-	sentCheque4 := saveNewSentCheque(t, swap, testPeer3ID)
-	testChequesByPeer(t, map[enode.ID]*Cheque{testPeerID: sentCheque3, testPeer2ID: sentCheque2, testPeer3ID: sentCheque4}, swap.SentCheques)
-}
-
-// TestReceivedCheque verifies that received cheques data is correctly obtained
-func TestReceivedCheque(t *testing.T) {
-	testBackend := newTestBackend()
-	defer testBackend.Close()
-	// create a test swap account
-	swap, clean := newTestSwap(t, ownerKey, testBackend)
-	defer clean()
-
-	// add peer
-	testPeer := addPeer(t, swap)
-	testPeerID := testPeer.ID()
-
-	// check last received cheque is empty for peer
-	testReceivedCheque(t, swap, testPeerID, nil)
-
-	// test random received cheque for peer
-	receivedCheque := setNewReceivedCheque(t, testPeer)
-	testReceivedCheque(t, swap, testPeerID, receivedCheque)
-
-	// add second peer
-	testPeer2 := addPeer(t, swap)
-	testPeer2ID := testPeer2.ID()
-
-	// test random received cheque for second peer
-	receivedCheque2 := setNewReceivedCheque(t, testPeer2)
-	testReceivedCheque(t, swap, testPeer2ID, receivedCheque2)
-
-	// check previous cheque is still correct
-	testReceivedCheque(t, swap, testPeerID, receivedCheque)
-
-	// test received cheque for invalid peer
-	testChequeFailure(t, swap.ReceivedCheque)
-
-	// test received cheque for disconnected node
-	testPeer3ID := newDummyPeer().Peer.ID()
-
-	expectedReceivedCheque := saveNewReceivedCheque(t, swap, testPeer3ID)
-	actualReceivedCheque, err := swap.ReceivedCheque(testPeer3ID)
-	if err != nil {
-		t.Fatal(err)
-	}
-	if !reflect.DeepEqual(actualReceivedCheque, expectedReceivedCheque) {
-		t.Fatalf("Expected received cheque to be %v, but is %v", expectedReceivedCheque, actualReceivedCheque)
-	}
-}
-
-// tests that the expected received cheque matches the result of the ReceivedCheque call for a given peer
-func testReceivedCheque(t *testing.T, s *Swap, id enode.ID, expectedReceivedChequeKey *Cheque) {
-	receivedCheque, err := s.ReceivedCheque(id)
-	if err != nil {
-		t.Fatal(err)
-	}
-	if receivedCheque != expectedReceivedChequeKey {
-		t.Fatalf("Expected received cheque to be %v, but is %v", expectedReceivedChequeKey, receivedCheque)
-	}
-}
-
-// Test getting received cheques for all known peers
-func TestReceivedCheques(t *testing.T) {
-	testBackend := newTestBackend()
-	defer testBackend.Close()
-	// create a test swap account
-	swap, clean := newTestSwap(t, ownerKey, testBackend)
-	defer clean()
-
-	// check received cheques are empty
-	testChequesByPeer(t, map[enode.ID]*Cheque{}, swap.ReceivedCheques)
-
-	// add peer
-	testPeer := addPeer(t, swap)
-	testPeerID := testPeer.ID()
-
-	// test received cheques with peer
-	receivedCheque := setNewReceivedCheque(t, testPeer)
-	testChequesByPeer(t, map[enode.ID]*Cheque{testPeerID: receivedCheque}, swap.ReceivedCheques)
-
-	// add second peer
-	testPeer2 := addPeer(t, swap)
-	testPeer2ID := testPeer2.ID()
-
-	// test received cheques with a second peer
-	receivedCheque2 := setNewReceivedCheque(t, testPeer2)
-	testChequesByPeer(t, map[enode.ID]*Cheque{testPeerID: receivedCheque, testPeer2ID: receivedCheque2}, swap.ReceivedCheques)
-
-	// test received cheque change for peer
-	receivedCheque3 := setNewReceivedCheque(t, testPeer)
-	testChequesByPeer(t, map[enode.ID]*Cheque{testPeerID: receivedCheque3, testPeer2ID: receivedCheque2}, swap.ReceivedCheques)
-
-	// test received cheques with a disconnected peer
-	testPeer3ID := newDummyPeer().Peer.ID()
-	receivedCheque4 := saveNewReceivedCheque(t, swap, testPeer3ID)
-	testChequesByPeer(t, map[enode.ID]*Cheque{testPeerID: receivedCheque3, testPeer2ID: receivedCheque2, testPeer3ID: receivedCheque4}, swap.ReceivedCheques)
-}
-
-// tests that a map of peerID:cheque is as expected according to the given chequesFunction
-func testChequesByPeer(t *testing.T, expectedCheques map[enode.ID]*Cheque, chequesFunction func() (map[enode.ID]*Cheque, error)) {
-	t.Helper()
-	actualCheques, err := chequesFunction()
-	if err != nil {
-		t.Fatal(err)
-	}
-	if !reflect.DeepEqual(expectedCheques, actualCheques) {
-		t.Fatalf("Expected cheques to be %v, but are %v", expectedCheques, actualCheques)
-	}
-}
-
-=======
->>>>>>> 0bdfc1f5
 type storeKeysTestCases struct {
 	nodeID                    enode.ID
 	expectedBalanceKey        string
