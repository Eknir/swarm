// Copyright 2018 The go-ethereum Authors
// This file is part of the go-ethereum library.
//
// The go-ethereum library is free software: you can redistribute it and/or modify
// it under the terms of the GNU Lesser General Public License as published by
// the Free Software Foundation, either version 3 of the License, or
// (at your option) any later version.
//
// The go-ethereum library is distributed in the hope that it will be useful,
// but WITHOUT ANY WARRANTY; without even the implied warranty of
// MERCHANTABILITY or FITNESS FOR A PARTICULAR PURPOSE. See the
// GNU Lesser General Public License for more details.
//
// You should have received a copy of the GNU Lesser General Public License
// along with the go-ethereum library. If not, see <http://www.gnu.org/licenses/>.

package swap

import (
	"bytes"
	"context"
	"crypto/ecdsa"
	"crypto/rand"
	"encoding/hex"
	"encoding/json"
	"flag"
	"fmt"
	"io/ioutil"
	"math/big"
	mrand "math/rand"
	"os"
	"path"
	"reflect"
	"runtime"
	"strings"
	"testing"
	"time"

	"github.com/ethereum/go-ethereum/accounts/abi/bind"
	"github.com/ethereum/go-ethereum/accounts/abi/bind/backends"
	"github.com/ethereum/go-ethereum/common"
	"github.com/ethereum/go-ethereum/core"
	"github.com/ethereum/go-ethereum/core/types"
	"github.com/ethereum/go-ethereum/crypto"
	"github.com/ethereum/go-ethereum/log"
	"github.com/ethereum/go-ethereum/p2p"
	"github.com/ethereum/go-ethereum/p2p/enode"
	"github.com/ethereum/go-ethereum/p2p/simulations/adapters"
	"github.com/ethereum/go-ethereum/rpc"
	contract "github.com/ethersphere/go-sw3/contracts-v0-1-0/simpleswap"
	"github.com/ethersphere/swarm/contracts/swap"
	cswap "github.com/ethersphere/swarm/contracts/swap"
	"github.com/ethersphere/swarm/p2p/protocols"
	"github.com/ethersphere/swarm/state"
	"github.com/ethersphere/swarm/testutil"
)

var (
	loglevel           = flag.Int("logleveld", 2, "verbosity of debug logs")
	ownerKey, _        = crypto.HexToECDSA("634fb5a872396d9693e5c9f9d7233cfa93f395c093371017ff44aa9ae6564cdd")
	ownerAddress       = crypto.PubkeyToAddress(ownerKey.PublicKey)
	beneficiaryKey, _  = crypto.HexToECDSA("6f05b0a29723ca69b1fc65d11752cee22c200cf3d2938e670547f7ae525be112")
	beneficiaryAddress = crypto.PubkeyToAddress(beneficiaryKey.PublicKey)
	testChequeSig      = common.Hex2Bytes("a53e7308bb5590b45cabf44538508ccf1760b53eea721dd50bfdd044547e38b412142da9f3c690a940d6ee390d3f365a38df02b2688cea17f303f6de01268c2e1c")
	testChequeContract = common.HexToAddress("0x4405415b2B8c9F9aA83E151637B8378dD3bcfEDD") // second contract created by ownerKey
	gasLimit           = uint64(8000000)
	testBackend        *swapTestBackend
)

// booking represents an accounting movement in relation to a particular node: `peer`
// if `amount` is positive, it means the node which adds this booking will be credited in respect to `peer`
// otherwise it will be debited
type booking struct {
	amount int64
	peer   *protocols.Peer
}

// swapTestBackend encapsulates the SimulatedBackend and can offer
// additional properties for the tests
type swapTestBackend struct {
	*backends.SimulatedBackend
	networkID uint64 // simulated Ethereum network ID
	// the async cashing go routine needs synchronization for tests
	cashDone chan struct{}
}

func init() {
	testutil.Init()
	mrand.Seed(time.Now().UnixNano())

	// create a single backend for all tests
	testBackend = newTestBackend()
	// commit the initial "pre-mined" accounts (issuer and beneficiary addresses)
	testBackend.Commit()
}

// newTestBackend creates a new test backend instance
func newTestBackend() *swapTestBackend {
	defaultBackend := backends.NewSimulatedBackend(core.GenesisAlloc{
		ownerAddress:       {Balance: big.NewInt(1000000000)},
		beneficiaryAddress: {Balance: big.NewInt(1000000000)},
	}, gasLimit)
	return &swapTestBackend{
		SimulatedBackend: defaultBackend,
		networkID:        42,
	}
}

// Test getting a peer's balance
func TestPeerBalance(t *testing.T) {
	// create a test swap account
	swap, testPeer, clean := newTestSwapAndPeer(t, ownerKey)
	defer clean()

	// test for correct value
	testPeer.setBalance(888)
	b, err := swap.Balance(testPeer.ID())
	if err != nil {
		t.Fatal(err)
	}
	if b != 888 {
		t.Fatalf("Expected peer's balance to be %d, but is %d", 888, b)
	}

	// test for inexistent node
	id := adapters.RandomNodeConfig().ID
	_, err = swap.Balance(id)
	if err == nil {
		t.Fatal("Expected call to fail, but it didn't!")
	}
	if err != state.ErrNotFound {
		t.Fatalf("Expected test to fail with %s, but is %s", "ErrorNotFound", err.Error())
	}
}

// Test getting balances for all known peers
func TestAllBalances(t *testing.T) {
	// create a test swap account
	swap, clean := newTestSwap(t, ownerKey)
	defer clean()

	balances, err := swap.Balances()
	if err != nil {
		t.Fatal(err)
	}
	if len(balances) != 0 {
		t.Fatalf("Expected balances to be empty, but are %v", balances)
	}

	// test balance addition for peer
	testPeer, err := swap.addPeer(newDummyPeer().Peer, common.Address{}, common.Address{})
	if err != nil {
		t.Fatal(err)
	}
	testPeer.setBalance(808)
	testBalances(t, swap, map[enode.ID]int64{testPeer.ID(): 808})

	// test successive balance addition for peer
	testPeer2, err := swap.addPeer(newDummyPeer().Peer, common.Address{}, common.Address{})
	if err != nil {
		t.Fatal(err)
	}
	testPeer2.setBalance(909)
	testBalances(t, swap, map[enode.ID]int64{testPeer.ID(): 808, testPeer2.ID(): 909})

	// test balance change for peer
	testPeer.setBalance(303)
	testBalances(t, swap, map[enode.ID]int64{testPeer.ID(): 303, testPeer2.ID(): 909})
}

func testBalances(t *testing.T, swap *Swap, expectedBalances map[enode.ID]int64) {
	t.Helper()
	balances, err := swap.Balances()
	if err != nil {
		t.Fatal(err)
	}
	if !reflect.DeepEqual(balances, expectedBalances) {
		t.Fatalf("Expected node's balances to be %d, but are %d", expectedBalances, balances)
	}
}

type storeKeysTestCases struct {
	nodeID                    enode.ID
	expectedBalanceKey        string
	expectedSentChequeKey     string
	expectedReceivedChequeKey string
	expectedUsedChequebookKey string
}

// Test the getting balance and cheques store keys based on a node ID, and the reverse process as well
func TestStoreKeys(t *testing.T) {
	testCases := []storeKeysTestCases{
		{enode.HexID("f6876a1f73947b0495d36e648aeb74f952220c3b03e66a1cc786863f6104fa56"), "balance_f6876a1f73947b0495d36e648aeb74f952220c3b03e66a1cc786863f6104fa56", "sent_cheque_f6876a1f73947b0495d36e648aeb74f952220c3b03e66a1cc786863f6104fa56", "received_cheque_f6876a1f73947b0495d36e648aeb74f952220c3b03e66a1cc786863f6104fa56", "used_chequebook"},
		{enode.HexID("93a3309412ff6204ec9b9469200742f62061932009e744def79ef96492673e6c"), "balance_93a3309412ff6204ec9b9469200742f62061932009e744def79ef96492673e6c", "sent_cheque_93a3309412ff6204ec9b9469200742f62061932009e744def79ef96492673e6c", "received_cheque_93a3309412ff6204ec9b9469200742f62061932009e744def79ef96492673e6c", "used_chequebook"},
		{enode.HexID("c19ecf22f02f77f4bb320b865d3f37c6c592d32a1c9b898efb552a5161a1ee44"), "balance_c19ecf22f02f77f4bb320b865d3f37c6c592d32a1c9b898efb552a5161a1ee44", "sent_cheque_c19ecf22f02f77f4bb320b865d3f37c6c592d32a1c9b898efb552a5161a1ee44", "received_cheque_c19ecf22f02f77f4bb320b865d3f37c6c592d32a1c9b898efb552a5161a1ee44", "used_chequebook"},
	}
	testStoreKeys(t, testCases)
}

func testStoreKeys(t *testing.T, testCases []storeKeysTestCases) {
	for _, testCase := range testCases {
		t.Run(fmt.Sprint(testCase.nodeID), func(t *testing.T) {
			actualBalanceKey := balanceKey(testCase.nodeID)
			actualSentChequeKey := sentChequeKey(testCase.nodeID)
			actualReceivedChequeKey := receivedChequeKey(testCase.nodeID)
			actualUsedChequebookKey := usedChequebookKey

			if actualBalanceKey != testCase.expectedBalanceKey {
				t.Fatalf("Expected balance key to be %s, but is %s instead.", testCase.expectedBalanceKey, actualBalanceKey)
			}
			if actualSentChequeKey != testCase.expectedSentChequeKey {
				t.Fatalf("Expected sent cheque key to be %s, but is %s instead.", testCase.expectedSentChequeKey, actualSentChequeKey)
			}
			if actualReceivedChequeKey != testCase.expectedReceivedChequeKey {
				t.Fatalf("Expected received cheque key to be %s, but is %s instead.", testCase.expectedReceivedChequeKey, actualReceivedChequeKey)
			}

			if actualUsedChequebookKey != testCase.expectedUsedChequebookKey {
				t.Fatalf("Expected used chequebook key to be %s, but is %s instead.", testCase.expectedUsedChequebookKey, actualUsedChequebookKey)

			}

			nodeID := keyToID(actualBalanceKey, balancePrefix)
			if nodeID != testCase.nodeID {
				t.Fatalf("Expected node ID to be %v, but is %v instead.", testCase.nodeID, nodeID)
			}
			nodeID = keyToID(actualSentChequeKey, sentChequePrefix)
			if nodeID != testCase.nodeID {
				t.Fatalf("Expected node ID to be %v, but is %v instead.", testCase.nodeID, nodeID)
			}
			nodeID = keyToID(actualReceivedChequeKey, receivedChequePrefix)
			if nodeID != testCase.nodeID {
				t.Fatalf("Expected node ID to be %v, but is %v instead.", testCase.nodeID, nodeID)
			}
		})
	}
}

// Test the correct storing of peer balances through the store after node balance updates
func TestStoreBalances(t *testing.T) {
	// create a test swap account
	s, clean := newTestSwap(t, ownerKey)
	defer clean()

	// modify balances both in memory and in store
	testPeer, err := s.addPeer(newDummyPeer().Peer, common.Address{}, common.Address{})
	if err != nil {
		t.Fatal(err)
	}
	testPeerID := testPeer.ID()
	peerBalance := int64(29)
	if err := testPeer.setBalance(peerBalance); err != nil {
		t.Fatal(err)
	}
	// store balance for peer should match
	comparePeerBalance(t, s, testPeerID, peerBalance)

	// update balances for second peer
	testPeer2, err := s.addPeer(newDummyPeer().Peer, common.Address{}, common.Address{})
	if err != nil {
		t.Fatal(err)
	}
	testPeer2ID := testPeer2.ID()
	peer2Balance := int64(-76)

	if err := testPeer2.setBalance(peer2Balance); err != nil {
		t.Fatal(err)
	}
	// store balance for each peer should match
	comparePeerBalance(t, s, testPeerID, peerBalance)
	comparePeerBalance(t, s, testPeer2ID, peer2Balance)
}

func comparePeerBalance(t *testing.T, s *Swap, peer enode.ID, expectedPeerBalance int64) {
	t.Helper()
	var peerBalance int64
	err := s.store.Get(balanceKey(peer), &peerBalance)
	if err != nil && err != state.ErrNotFound {
		t.Error("Unexpected peer balance retrieval failure.")
	}
	if peerBalance != expectedPeerBalance {
		t.Errorf("Expected peer store balance to be %d, but is %d instead.", expectedPeerBalance, peerBalance)
	}
}

// Test that repeated bookings do correct accounting
func TestRepeatedBookings(t *testing.T) {
	// create a test swap account
	swap, clean := newTestSwap(t, ownerKey)
	defer clean()

	var bookings []booking

	// credits to peer 1
	testPeer, err := swap.addPeer(newDummyPeer().Peer, common.Address{}, common.Address{})
	if err != nil {
		t.Fatal(err)
	}
	bookingAmount := int64(mrand.Intn(100))
	bookingQuantity := 1 + mrand.Intn(10)
	testPeerBookings(t, swap, &bookings, bookingAmount, bookingQuantity, testPeer.Peer)

	// debits to peer 2
	testPeer2, err := swap.addPeer(newDummyPeer().Peer, common.Address{}, common.Address{})
	if err != nil {
		t.Fatal(err)
	}
	bookingAmount = 0 - int64(mrand.Intn(100))
	bookingQuantity = 1 + mrand.Intn(10)
	testPeerBookings(t, swap, &bookings, bookingAmount, bookingQuantity, testPeer2.Peer)

	// credits and debits to peer 2
	mixedBookings := []booking{
		{int64(mrand.Intn(100)), testPeer2.Peer},
		{int64(0 - mrand.Intn(55)), testPeer2.Peer},
		{int64(0 - mrand.Intn(999)), testPeer2.Peer},
	}
	addBookings(swap, mixedBookings)
	verifyBookings(t, swap, append(bookings, mixedBookings...))
}

//TestNewSwapFailure attempts to initialze SWAP with (a combination of) parameters which are not allowed. The test checks whether there are indeed failures
func TestNewSwapFailure(t *testing.T) {
	dir, err := ioutil.TempDir("", "swarmSwap")
	if err != nil {
		t.Fatal(err)
	}
	defer os.RemoveAll(dir)

	// a simple rpc endpoint for testing dialing
	ipcEndpoint := path.Join(dir, "TestSwarmSwap.ipc")

	// windows namedpipes are not on filesystem but on NPFS
	if runtime.GOOS == "windows" {
		b := make([]byte, 8)
		rand.Read(b)
		ipcEndpoint = `\\.\pipe\TestSwarm-` + hex.EncodeToString(b)
	}

	_, server, err := rpc.StartIPCEndpoint(ipcEndpoint, nil)
	if err != nil {
		t.Error(err)
	}
	defer server.Stop()

	prvKey, err := crypto.GenerateKey()
	if err != nil {
		t.Error(err)
	}

	params := newDefaultParams()

	type testSwapConfig struct {
		dbPath     string
		prvkey     *ecdsa.PrivateKey
		backendURL string
		params     *Params
	}

	var config testSwapConfig

	for _, tc := range []struct {
		name      string
		configure func(*testSwapConfig)
		check     func(*testing.T, *testSwapConfig)
	}{
		{
			name: "no backedURL",
			configure: func(config *testSwapConfig) {
				config.dbPath = dir
				config.prvkey = prvKey
				config.backendURL = ""
			},
			check: func(t *testing.T, config *testSwapConfig) {
				defer os.RemoveAll(config.dbPath)
				_, err := New(
					config.dbPath,
					config.prvkey,
					config.backendURL,
					params,
				)
				if !strings.Contains(err.Error(), "no backend URL given") {
					t.Fatal("no backendURL, but created SWAP")
				}
			},
		},
		{
			name: "disconnect threshold lower than payment threshold",
			configure: func(config *testSwapConfig) {
				config.dbPath = dir
				config.prvkey = prvKey
				config.backendURL = ipcEndpoint
				params.PaymentThreshold = params.DisconnectThreshold + 1
			},
			check: func(t *testing.T, config *testSwapConfig) {
				_, err := New(
					config.dbPath,
					config.prvkey,
					config.backendURL,
					params,
				)
				if !strings.Contains(err.Error(), "swap init error: disconnect threshold lower or at payment threshold.") {
					t.Fatal("disconnect threshold lower than payment threshold, but created SWAP")
				}
			},
		},
		{
			name: "invalid backendURL",
			configure: func(config *testSwapConfig) {
				config.prvkey = prvKey
				config.backendURL = "invalid backendURL"
				params.PaymentThreshold = DefaultPaymentThreshold
			},
			check: func(t *testing.T, config *testSwapConfig) {
				defer os.RemoveAll(config.dbPath)
				_, err := New(
					config.dbPath,
					config.prvkey,
					config.backendURL,
					params,
				)
				if !strings.Contains(err.Error(), "swap init error: error connecting to Ethereum API") {
					t.Fatal("invalid backendURL, but created SWAP", err)
				}
			},
		},
	} {
		t.Run(tc.name, func(t *testing.T) {
			dir, err := ioutil.TempDir("", "swarmSwap")
			if err != nil {
				t.Fatal(err)
			}
			defer os.RemoveAll(dir)
			config.dbPath = dir

			logDir, err := ioutil.TempDir("", "swap_test_log")
			if err != nil {
				t.Fatal(err)
			}
			defer os.RemoveAll(logDir)

			tc.configure(&config)
			if tc.check != nil {
				tc.check(t, &config)
			}
		})

	}
}

func TestStartChequebookFailure(t *testing.T) {
	type chequebookConfig struct {
		passIn        common.Address
		expectedError error
	}

	var config chequebookConfig

	for _, tc := range []struct {
		name      string
		configure func(*chequebookConfig)
		check     func(*testing.T, *chequebookConfig)
	}{
		{
			name: "with pass in and save",
			configure: func(config *chequebookConfig) {
				config.passIn = testChequeContract
				config.expectedError = fmt.Errorf("Attempting to connect to provided chequebook, but different chequebook used before")
			},
			check: func(t *testing.T, config *chequebookConfig) {
				// create SWAP
				swap, clean := newTestSwap(t, ownerKey)
				defer clean()
				// deploy a chequebook
				err := testDeploy(context.TODO(), swap)
				if err != nil {
					t.Fatal(err)
				}
				// save chequebook on SWAP
				err = swap.saveChequebook(swap.GetParams().ContractAddress)
				if err != nil {
					t.Fatal(err)
				}
				// try to connect with a different address
				err = swap.StartChequebook(config.passIn)
				if err.Error() != config.expectedError.Error() {
					t.Fatal(fmt.Errorf("Expected error not equal to actual error. Expected: %v. Actual: %v", config.expectedError, err))
				}
			},
		},
		{
			name: "with wrong pass in",
			configure: func(config *chequebookConfig) {
				config.passIn = common.HexToAddress("0x4405415b2B8c9F9aA83E151637B8370000000000") // address without deployed chequebook
				config.expectedError = fmt.Errorf("contract validation for %v failed: %v", config.passIn.Hex(), swap.ErrNotASwapContract)
			},
			check: func(t *testing.T, config *chequebookConfig) {
				// create SWAP
				swap, clean := newTestSwap(t, ownerKey)
				defer clean()
				// try to connect with an address not containing a chequebook instance
				err := swap.StartChequebook(config.passIn)
				if err.Error() != config.expectedError.Error() {
					t.Fatal(fmt.Errorf("Expected error not equal to actual error. Expected: %v. Actual: %v", config.expectedError, err))
				}
			},
		},
	} {
		t.Run(tc.name, func(t *testing.T) {
			tc.configure(&config)
			if tc.check != nil {
				tc.check(t, &config)
			}
		})
	}
}

func TestStartChequebookSuccess(t *testing.T) {
	for _, tc := range []struct {
		name  string
		check func(*testing.T)
	}{
		{
			name: "with same pass in as previously used",
			check: func(t *testing.T) {
				// create SWAP
				swap, clean := newTestSwap(t, ownerKey)
				defer clean()

				// deploy a chequebook
				err := testDeploy(context.TODO(), swap)
				if err != nil {
					t.Fatal(err)
				}

				// save chequebook on SWAP
				err = swap.saveChequebook(swap.GetParams().ContractAddress)
				if err != nil {
					t.Fatal(err)
				}

				// start chequebook with same pass in as deployed
				err = swap.StartChequebook(swap.GetParams().ContractAddress)
				if err != nil {
					t.Fatal(err)
				}

				// err should be nil
				if err != nil {
					t.Fatal(err)
				}
			},
		},
		{
			name: "with correct pass in",
			check: func(t *testing.T) {
				// create SWAP
				swap, clean := newTestSwap(t, ownerKey)
				defer clean()

				// deploy a chequebook
				err := testDeploy(context.TODO(), swap)
				if err != nil {
					t.Fatal(err)
				}

				// start chequebook with same pass in as deployed
				err = swap.StartChequebook(swap.GetParams().ContractAddress)
				if err != nil {
					t.Fatal(err)
				}

				// err should be nil
				if err != nil {
					t.Fatal(err)
				}
			},
		},
	} {
		t.Run(tc.name, func(t *testing.T) {
			if tc.check != nil {
				tc.check(t)
			}
		})
	}
}

//TestDisconnectThreshold tests that the disconnect threshold is reached when adding the DefaultDisconnectThreshold amount to the peers balance
func TestDisconnectThreshold(t *testing.T) {
	swap, clean := newTestSwap(t, ownerKey)
	defer clean()
	testPeer := newDummyPeer()
	testDeploy(context.Background(), swap)
	swap.addPeer(testPeer.Peer, swap.owner.address, swap.GetParams().ContractAddress)
	swap.Add(DefaultDisconnectThreshold, testPeer.Peer)
	err := swap.Add(1, testPeer.Peer)
	if !strings.Contains(err.Error(), "disconnect threshold") {
		t.Fatal(err)
	}
}

//TestPaymentThreshold tests that the payment threshold is reached when subtracting the DefaultPaymentThreshold amount from the peers balance
func TestPaymentThreshold(t *testing.T) {
	swap, clean := newTestSwap(t, ownerKey)
	defer clean()
	testDeploy(context.Background(), swap)
	testPeer := newDummyPeerWithSpec(Spec)
	swap.addPeer(testPeer.Peer, swap.owner.address, swap.GetParams().ContractAddress)
	if err := swap.Add(-DefaultPaymentThreshold, testPeer.Peer); err != nil {
		t.Fatal()
	}

	var cheque *Cheque
	_ = swap.store.Get(sentChequeKey(testPeer.Peer.ID()), &cheque)
	if cheque.CumulativePayout != DefaultPaymentThreshold {
		t.Fatal()
	}
}

// TestResetBalance tests that balances are correctly reset
// The test deploys creates swap instances for each node,
// deploys simulated contracts, sets the balance of each
// other node to some arbitrary number above thresholds,
// and then calls both `sendCheque` on one side and
// `handleEmitChequeMsg` in order to simulate a roundtrip
// and see that both have reset the balance correctly
func TestResetBalance(t *testing.T) {
	// create both test swap accounts
	creditorSwap, clean1 := newTestSwap(t, beneficiaryKey)
	debitorSwap, clean2 := newTestSwap(t, ownerKey)
	defer clean1()
	defer clean2()

	ctx := context.Background()
	err := testDeploy(ctx, creditorSwap)
	if err != nil {
		t.Fatal(err)
	}
	err = testDeploy(ctx, debitorSwap)
	if err != nil {
		t.Fatal(err)
	}

	// create Peer instances
	// NOTE: remember that these are peer instances representing each **a model of the remote peer** for every local node
	// so creditor is the model of the remote mode for the debitor! (and vice versa)
	cPeer := newDummyPeerWithSpec(Spec)
	dPeer := newDummyPeerWithSpec(Spec)
	creditor, err := debitorSwap.addPeer(cPeer.Peer, creditorSwap.owner.address, debitorSwap.GetParams().ContractAddress)
	if err != nil {
		t.Fatal(err)
	}
	debitor, err := creditorSwap.addPeer(dPeer.Peer, debitorSwap.owner.address, debitorSwap.GetParams().ContractAddress)
	if err != nil {
		t.Fatal(err)
	}

	// set balances arbitrarily
	testAmount := int64(DefaultPaymentThreshold + 42)
	debitor.setBalance(testAmount)
	creditor.setBalance(-testAmount)

	// setup the wait for mined transaction function for testing
	cleanup := setupContractTest()
	defer cleanup()

	// now simulate sending the cheque to the creditor from the debitor
	creditor.sendCheque()
	// the debitor should have already reset its balance
	if creditor.getBalance() != 0 {
		t.Fatalf("unexpected balance to be 0, but it is %d", creditor.getBalance())
	}

	// now load the cheque that the debitor created...
	cheque := creditor.getLastSentCheque()
	if cheque == nil {
		t.Fatal("expected to find a cheque, but it was empty")
	}
	// ...create a message...
	msg := &EmitChequeMsg{
		Cheque: cheque,
	}
	// now we need to create the channel...
	testBackend.cashDone = make(chan struct{})
	// ...and trigger message handling on the receiver side (creditor)
	// remember that debitor is the model of the remote node for the creditor...
	err = creditorSwap.handleEmitChequeMsg(ctx, debitor, msg)
	if err != nil {
		t.Fatal(err)
	}
	// ...on which we wait until the cashCheque is actually terminated (ensures proper nounce count)
	select {
	case <-testBackend.cashDone:
		log.Debug("cash transaction completed and committed")
	case <-time.After(4 * time.Second):
		t.Fatalf("Timeout waiting for cash transactions to complete")
	}
	// finally check that the creditor also successfully reset the balances
	if debitor.getBalance() != 0 {
		t.Fatalf("unexpected balance to be 0, but it is %d", debitor.getBalance())
	}
}

// generate bookings based on parameters, apply them to a Swap struct and verify the result
// append generated bookings to slice pointer
func testPeerBookings(t *testing.T, swap *Swap, bookings *[]booking, bookingAmount int64, bookingQuantity int, peer *protocols.Peer) {
	t.Helper()
	peerBookings := generateBookings(bookingAmount, bookingQuantity, peer)
	*bookings = append(*bookings, peerBookings...)
	addBookings(swap, peerBookings)
	verifyBookings(t, swap, *bookings)
}

// generate as many bookings as specified by `quantity`, each one with the indicated `amount` and `peer`
func generateBookings(amount int64, quantity int, peer *protocols.Peer) (bookings []booking) {
	for i := 0; i < quantity; i++ {
		bookings = append(bookings, booking{amount, peer})
	}
	return
}

// take a Swap struct and a list of bookings, and call the accounting function for each of them
func addBookings(swap *Swap, bookings []booking) {
	for i := 0; i < len(bookings); i++ {
		booking := bookings[i]
		swap.Add(booking.amount, booking.peer)
	}
}

// take a Swap struct and a list of bookings, and verify the resulting balances are as expected
func verifyBookings(t *testing.T, swap *Swap, bookings []booking) {
	t.Helper()
	expectedBalances := calculateExpectedBalances(swap, bookings)
	realBalances, err := swap.Balances()
	if err != nil {
		t.Fatal(err)
	}
	if !reflect.DeepEqual(expectedBalances, realBalances) {
		t.Fatalf("After %d bookings, expected balance to be %v, but is %v", len(bookings), stringifyBalance(expectedBalances), stringifyBalance(realBalances))
	}
}

// converts a balance map to a one-line string representation
func stringifyBalance(balance map[enode.ID]int64) string {
	marshaledBalance, err := json.Marshal(balance)
	if err != nil {
		return err.Error()
	}
	return string(marshaledBalance)
}

// take a swap struct and a list of bookings, and calculate the expected balances.
// the result is a map which stores the balance for all the peers present in the bookings,
// from the perspective of the node that loaded the Swap struct.
func calculateExpectedBalances(swap *Swap, bookings []booking) map[enode.ID]int64 {
	expectedBalances := make(map[enode.ID]int64)
	for i := 0; i < len(bookings); i++ {
		booking := bookings[i]
		peerID := booking.peer.ID()
		peerBalance := expectedBalances[peerID]
		// balance is not expected to be affected once past the disconnect threshold
		if peerBalance < swap.params.DisconnectThreshold {
			peerBalance += booking.amount
		}
		expectedBalances[peerID] = peerBalance
	}
	return expectedBalances
}

// try restoring a balance from state store
// this is simulated by creating a node,
// assigning it an arbitrary balance,
// then closing the state store.
// Then we re-open the state store and check that
// the balance is still the same
func TestRestoreBalanceFromStateStore(t *testing.T) {
	// create a test swap account
	swap, testDir := newBaseTestSwap(t, ownerKey)
	defer os.RemoveAll(testDir)

	testPeer, err := swap.addPeer(newDummyPeer().Peer, common.Address{}, common.Address{})
	if err != nil {
		t.Fatal(err)
	}
	testPeer.setBalance(-8888)

	tmpBalance := testPeer.getBalance()
	swap.store.Put(testPeer.ID().String(), &tmpBalance)

	err = swap.store.Close()
	if err != nil {
		t.Fatal(err)
	}
	swap.store = nil

	stateStore, err := state.NewDBStore(testDir)
	defer stateStore.Close()
	if err != nil {
		t.Fatal(err)
	}

	var newBalance int64
	stateStore.Get(testPeer.Peer.ID().String(), &newBalance)

	// compare the balances
	if tmpBalance != newBalance {
		t.Fatalf("Unexpected balance value after sending cheap message test. Expected balance: %d, balance is: %d", tmpBalance, newBalance)
	}
}

// During tests, because the cashing in of cheques is async, we should wait for the function to be returned
// Otherwise if we call `handleEmitChequeMsg` manually, it will return before the TX has been committed to the `SimulatedBackend`,
// causing subsequent TX to possibly fail due to nonce mismatch
func testCashCheque(s *Swap, otherSwap cswap.Contract, opts *bind.TransactOpts, cheque *Cheque) {
	cashCheque(s, otherSwap, opts, cheque)
	// close the channel, signals to clients that this function actually finished
	if stb, ok := s.backend.(*swapTestBackend); ok {
		if stb.cashDone != nil {
			close(stb.cashDone)
		}
	}
}

// newDefaultParams creates a set of default params for tests
func newDefaultParams() *Params {
	return &Params{
		LogPath:              "",
		InitialDepositAmount: 42,
		PaymentThreshold:     DefaultPaymentThreshold,
		DisconnectThreshold:  DefaultDisconnectThreshold,
	}
}

// newBaseTestSwapWithParams creates a swap with the given params
func newBaseTestSwapWithParams(t *testing.T, key *ecdsa.PrivateKey, params *Params) (*Swap, string) {
	t.Helper()
	dir, err := ioutil.TempDir("", "swap_test_store")
	if err != nil {
		t.Fatal(err)
	}
	stateStore, err := state.NewDBStore(dir)
	if err != nil {
		t.Fatal(err)
	}
	log.Debug("creating simulated backend")
	swap := new(stateStore, key, testBackend, params)
	return swap, dir
}

<<<<<<< HEAD
	// Dir for storing swap related logs
	logdir, err := ioutil.TempDir("", "swap_test_log")
	log.Debug("creating swap log dir")
	if err != nil {
		t.Fatal(err)
	}

	swap := new(logdir, stateStore, key, testBackend, DefaultDisconnectThreshold, DefaultPaymentThreshold, testBackend.networkID)
	return swap, dir, logdir
=======
// create a test swap account with a backend
// creates a stateStore for persistence and a Swap account
func newBaseTestSwap(t *testing.T, key *ecdsa.PrivateKey) (*Swap, string) {
	params := newDefaultParams()
	return newBaseTestSwapWithParams(t, key, params)
>>>>>>> 701f2778
}

// create a test swap account with a backend
// creates a stateStore for persistence and a Swap account
// returns a cleanup function
func newTestSwap(t *testing.T, key *ecdsa.PrivateKey) (*Swap, func()) {
	t.Helper()
	swap, dir := newBaseTestSwap(t, key)
	clean := func() {
		swap.Close()
		os.RemoveAll(dir)
	}
	return swap, clean
}

type dummyPeer struct {
	*protocols.Peer
}

// creates a dummy protocols.Peer with dummy MsgReadWriter
func newDummyPeer() *dummyPeer {
	return newDummyPeerWithSpec(nil)
}

// creates a dummy protocols.Peer with dummy MsgReadWriter
func newDummyPeerWithSpec(spec *protocols.Spec) *dummyPeer {
	id := adapters.RandomNodeConfig().ID
	rw := &dummyMsgRW{}
	protoPeer := protocols.NewPeer(p2p.NewPeer(id, "testPeer", nil), rw, spec)
	dummy := &dummyPeer{
		Peer: protoPeer,
	}
	return dummy
}

// creates cheque structure for testing
func newTestCheque() *Cheque {
	cheque := &Cheque{
		ChequeParams: ChequeParams{
			Contract:         testChequeContract,
			CumulativePayout: uint64(42),
			Beneficiary:      beneficiaryAddress,
		},
		Honey: uint64(42),
	}

	return cheque
}

// tests if encodeForSignature encodes the cheque as expected
func TestChequeEncodeForSignature(t *testing.T) {
	expectedCheque := newTestCheque()

	// encode the cheque
	encoded := expectedCheque.encodeForSignature()
	// expected value (computed through truffle/js)
	expected := common.Hex2Bytes("4405415b2b8c9f9aa83e151637b8378dd3bcfeddb8d424e9662fe0837fb1d728f1ac97cebb1085fe000000000000000000000000000000000000000000000000000000000000002a")
	if !bytes.Equal(encoded, expected) {
		t.Fatalf("Unexpected encoding of cheque. Expected encoding: %x, result is: %x", expected, encoded)
	}
}

// tests if sigHashCheque computes the correct hash to sign
func TestChequeSigHash(t *testing.T) {
	expectedCheque := newTestCheque()

	// compute the hash that will be signed
	hash := expectedCheque.sigHash()
	// expected value (computed through truffle/js)
	expected := common.Hex2Bytes("354a78a181b24d0beb1606cd9f525e6068e8e5dd96747468c21f2ecc89cb0bad")
	if !bytes.Equal(hash, expected) {
		t.Fatalf("Unexpected sigHash of cheque. Expected: %x, result is: %x", expected, hash)
	}
}

// tests if signContent computes the correct signature
func TestSignContent(t *testing.T) {
	// setup test swap object
	swap, clean := newTestSwap(t, ownerKey)
	defer clean()

	expectedCheque := newTestCheque()

	var err error

	// set the owner private key to a known key so we always get the same signature
	swap.owner.privateKey = ownerKey

	// sign the cheque
	sig, err := expectedCheque.Sign(swap.owner.privateKey)
	// expected value (computed through truffle/js)
	expected := testChequeSig
	if err != nil {
		t.Fatalf("Error in signing: %s", err)
	}
	if !bytes.Equal(sig, expected) {
		t.Fatalf("Unexpected signature for cheque. Expected: %x, result is: %x", expected, sig)
	}
}

// tests if verifyChequeSig accepts a correct signature
func TestVerifyChequeSig(t *testing.T) {
	expectedCheque := newTestCheque()
	expectedCheque.Signature = testChequeSig

	if err := expectedCheque.VerifySig(ownerAddress); err != nil {
		t.Fatalf("Invalid signature: %v", err)
	}
}

// tests if verifyChequeSig reject a signature produced by another key
func TestVerifyChequeSigWrongSigner(t *testing.T) {
	expectedCheque := newTestCheque()
	expectedCheque.Signature = testChequeSig

	// We expect the signer to be beneficiaryAddress but chequeSig is the signature from the owner
	if err := expectedCheque.VerifySig(beneficiaryAddress); err == nil {
		t.Fatal("Valid signature, should have been invalid")
	}
}

// helper function to make a signature "invalid"
func manipulateSignature(sig []byte) []byte {
	invalidSig := make([]byte, len(sig))
	copy(invalidSig, sig)
	// change one byte in the signature
	invalidSig[27] += 2
	return invalidSig
}

// tests if verifyChequeSig reject an invalid signature
func TestVerifyChequeInvalidSignature(t *testing.T) {
	expectedCheque := newTestCheque()
	expectedCheque.Signature = manipulateSignature(testChequeSig)

	if err := expectedCheque.VerifySig(ownerAddress); err == nil {
		t.Fatal("Valid signature, should have been invalid")
	}
}

// tests if TestValidateCode accepts an address with the correct bytecode
func TestValidateCode(t *testing.T) {
	swap, clean := newTestSwap(t, ownerKey)
	defer clean()

	// deploy a new swap contract
	err := testDeploy(context.TODO(), swap)
	if err != nil {
		t.Fatalf("Error in deploy: %v", err)
	}

	testBackend.Commit()

	if err = cswap.ValidateCode(context.TODO(), testBackend, swap.GetParams().ContractAddress); err != nil {
		t.Fatalf("Contract verification failed: %v", err)
	}
}

// tests if ValidateCode rejects an address with different bytecode
func TestValidateWrongCode(t *testing.T) {
	swap, clean := newTestSwap(t, ownerKey)
	defer clean()

	opts := bind.NewKeyedTransactor(ownerKey)

	// we deploy the ECDSA library of OpenZeppelin which has a different bytecode than swap
	addr, _, _, err := contract.DeployECDSA(opts, swap.backend)
	if err != nil {
		t.Fatalf("Error in deploy: %v", err)
	}

	testBackend.Commit()

	// since the bytecode is different this should throw an error
	if err = cswap.ValidateCode(context.TODO(), swap.backend, addr); err != cswap.ErrNotASwapContract {
		t.Fatalf("Contract verification verified wrong contract: %v", err)
	}
}

// setupContractTest is a helper function for setting up the
// blockchain wait function for testing
func setupContractTest() func() {
	// we overwrite the waitForTx function with one which the simulated backend
	// immediately commits
	currentWaitFunc := cswap.WaitFunc
	defaultCashCheque = testCashCheque
	// overwrite only for the duration of the test, so...
	cswap.WaitFunc = testWaitForTx
	return func() {
		// ...we need to set it back to original when done
		cswap.WaitFunc = currentWaitFunc
		defaultCashCheque = cashCheque
	}
}

// TestContractIntegration tests a end-to-end cheque interaction.
// First a simulated backend is created, then we deploy the issuer's swap contract.
// We issue a test cheque with the beneficiary address and on the issuer's contract,
// and immediately try to cash-in the cheque
// afterwards it attempts to cash-in a bouncing cheque
func TestContractIntegration(t *testing.T) {

	log.Debug("creating test swap")

	issuerSwap, clean := newTestSwap(t, ownerKey)
	defer clean()

	issuerSwap.owner.address = ownerAddress
	issuerSwap.owner.privateKey = ownerKey

	log.Debug("deploy issuer swap")

	ctx := context.TODO()
	err := testDeploy(ctx, issuerSwap)
	if err != nil {
		t.Fatal(err)
	}

	log.Debug("deployed. signing cheque")

	cheque := newTestCheque()
	cheque.ChequeParams.Contract = issuerSwap.GetParams().ContractAddress
	cheque.Signature, err = cheque.Sign(issuerSwap.owner.privateKey)
	if err != nil {
		t.Fatal(err)
	}

	log.Debug("sending cheque...")

	// setup the wait for mined transaction function for testing
	cleanup := setupContractTest()
	defer cleanup()

	opts := bind.NewKeyedTransactor(beneficiaryKey)
	opts.Value = big.NewInt(0)
	opts.Context = ctx

	log.Debug("cash-in the cheque")
	cashResult, receipt, err := issuerSwap.contract.CashChequeBeneficiary(opts, testBackend, beneficiaryAddress, big.NewInt(int64(cheque.CumulativePayout)), cheque.Signature)
	testBackend.Commit()
	if err != nil {
		t.Fatal(err)
	}
	if receipt.Status != 1 {
		t.Fatalf("Bad status %d", receipt.Status)
	}
	if cashResult.Bounced {
		t.Fatal("cashing bounced")
	}

	// check state, check that cheque is indeed there
	result, err := issuerSwap.contract.PaidOut(nil, beneficiaryAddress)
	if err != nil {
		t.Fatal(err)
	}
	if result.Uint64() != cheque.CumulativePayout {
		t.Fatalf("Wrong cumulative payout %d", result)
	}
	log.Debug("cheques result", "result", result)

	// create a cheque that will bounce
	bouncingCheque := newTestCheque()
	bouncingCheque.ChequeParams.Contract = issuerSwap.GetParams().ContractAddress
	bouncingCheque.CumulativePayout = bouncingCheque.CumulativePayout + 10
	bouncingCheque.Signature, err = bouncingCheque.Sign(issuerSwap.owner.privateKey)
	if err != nil {
		t.Fatal(err)
	}

	log.Debug("try to cash-in the bouncing cheque")
	cashResult, receipt, err = issuerSwap.contract.CashChequeBeneficiary(opts, testBackend, beneficiaryAddress, big.NewInt(int64(bouncingCheque.CumulativePayout)), bouncingCheque.Signature)
	testBackend.Commit()
	if err != nil {
		t.Fatal(err)
	}
	if receipt.Status != 1 {
		t.Fatalf("Bad status %d", receipt.Status)
	}
	if !cashResult.Bounced {
		t.Fatal("cheque did not bounce")
	}
}

// when testing, we don't need to wait for a transaction to be mined
func testWaitForTx(auth *bind.TransactOpts, backend cswap.Backend, tx *types.Transaction) (*types.Receipt, error) {

	testBackend.Commit()
	receipt, err := backend.TransactionReceipt(context.TODO(), tx.Hash())
	if err != nil {
		return nil, err
	}
	return receipt, nil
}

// deploy for testing (needs simulated backend commit)
func testDeploy(ctx context.Context, swap *Swap) error {
	opts := bind.NewKeyedTransactor(swap.owner.privateKey)
	opts.Value = big.NewInt(int64(swap.params.InitialDepositAmount))
	opts.Context = ctx

	address, _, _, err := cswap.Deploy(opts, swap.backend, swap.owner.address, defaultHarddepositTimeoutDuration)
	if err != nil {
		return err
	}
	swap.contract, err = cswap.InstanceAt(address, swap.backend)
	if err != nil {
		return err
	}
	testBackend.Commit()
	return nil
}

// newTestSwapAndPeer is a helper function to create a swap and a peer instance that fit together
// the owner of this swap is the beneficiaryAddress
// hence the owner of this swap would sign cheques with beneficiaryKey and receive cheques from ownerKey (or another party) which is NOT the owner of this swap
func newTestSwapAndPeer(t *testing.T, key *ecdsa.PrivateKey) (*Swap, *Peer, func()) {
	swap, clean := newTestSwap(t, key)
	// owner address is the beneficiary (counterparty) for the peer
	// that's because we expect cheques we receive to be signed by the address we would issue cheques to
	peer, err := swap.addPeer(newDummyPeer().Peer, ownerAddress, testChequeContract)
	if err != nil {
		t.Fatal(err)
	}
	// we need to adjust the owner address on swap because we will issue cheques to beneficiaryAddress
	swap.owner.address = beneficiaryAddress
	return swap, peer, clean
}

// TestPeerSetAndGetLastReceivedCheque tests if a saved last received cheque can be loaded again later using the peer functions
func TestPeerSetAndGetLastReceivedCheque(t *testing.T) {
	swap, peer, clean := newTestSwapAndPeer(t, ownerKey)
	defer clean()

	testCheque := newTestCheque()

	if err := peer.setLastReceivedCheque(testCheque); err != nil {
		t.Fatalf("Error while saving: %s", err.Error())
	}

	returnedCheque := peer.getLastReceivedCheque()
	if returnedCheque == nil {
		t.Fatal("Could not find saved cheque")
	}

	if !returnedCheque.Equal(testCheque) {
		t.Fatal("Returned cheque was different")
	}

	// create a new swap peer for the same underlying peer to force a database load
	samePeer, err := swap.addPeer(peer.Peer, common.Address{}, common.Address{})
	if err != nil {
		t.Fatal(err)
	}

	returnedCheque = samePeer.getLastReceivedCheque()
	if returnedCheque == nil {
		t.Fatal("Could not find saved cheque")
	}

	if !returnedCheque.Equal(testCheque) {
		t.Fatal("Returned cheque was different")
	}
}

// TestPeerVerifyChequeProperties tests that verifyChequeProperties will accept a valid cheque
func TestPeerVerifyChequeProperties(t *testing.T) {
	swap, peer, clean := newTestSwapAndPeer(t, ownerKey)
	defer clean()

	testCheque := newTestCheque()
	testCheque.Signature = testChequeSig

	if err := testCheque.verifyChequeProperties(peer, swap.owner.address); err != nil {
		t.Fatalf("failed to verify cheque properties: %s", err.Error())
	}
}

// TestPeerVerifyChequeProperties tests that verifyChequeProperties will reject invalid cheques
func TestPeerVerifyChequePropertiesInvalidCheque(t *testing.T) {
	swap, peer, clean := newTestSwapAndPeer(t, ownerKey)
	defer clean()

	// cheque with an invalid signature
	testCheque := newTestCheque()
	testCheque.Signature = manipulateSignature(testChequeSig)
	if err := testCheque.verifyChequeProperties(peer, swap.owner.address); err == nil {
		t.Fatalf("accepted cheque with invalid signature")
	}

	// cheque with wrong contract
	testCheque = newTestCheque()
	testCheque.Contract = beneficiaryAddress
	testCheque.Signature, _ = testCheque.Sign(ownerKey)
	if err := testCheque.verifyChequeProperties(peer, swap.owner.address); err == nil {
		t.Fatalf("accepted cheque with wrong contract")
	}

	// cheque with wrong beneficiary
	testCheque = newTestCheque()
	testCheque.Beneficiary = ownerAddress
	testCheque.Signature, _ = testCheque.Sign(ownerKey)
	if err := testCheque.verifyChequeProperties(peer, swap.owner.address); err == nil {
		t.Fatalf("accepted cheque with wrong beneficiary")
	}
}

// TestPeerVerifyChequeAgainstLast tests that verifyChequeAgainstLast accepts a cheque with higher amount
func TestPeerVerifyChequeAgainstLast(t *testing.T) {
	increase := uint64(10)
	oldCheque := newTestCheque()
	newCheque := newTestCheque()

	newCheque.CumulativePayout = oldCheque.CumulativePayout + increase

	actualAmount, err := newCheque.verifyChequeAgainstLast(oldCheque, increase)
	if err != nil {
		t.Fatalf("failed to verify cheque compared to old cheque: %v", err)
	}

	if actualAmount != increase {
		t.Fatalf("wrong actual amount, expected: %d, was: %d", increase, actualAmount)
	}
}

// TestPeerVerifyChequeAgainstLastInvalid tests that verifyChequeAgainstLast rejects cheques with lower amount or an unexpected value
func TestPeerVerifyChequeAgainstLastInvalid(t *testing.T) {
	increase := uint64(10)

	// cheque with same or lower amount
	oldCheque := newTestCheque()
	newCheque := newTestCheque()

	if _, err := newCheque.verifyChequeAgainstLast(oldCheque, increase); err == nil {
		t.Fatal("accepted a cheque with same amount")
	}

	// cheque with amount != increase
	oldCheque = newTestCheque()
	newCheque = newTestCheque()
	newCheque.CumulativePayout = oldCheque.CumulativePayout + increase + 5

	if _, err := newCheque.verifyChequeAgainstLast(oldCheque, increase); err == nil {
		t.Fatal("accepted a cheque with unexpected amount")
	}
}

// TestPeerProcessAndVerifyCheque tests that processAndVerifyCheque accepts a valid cheque and also saves it
func TestPeerProcessAndVerifyCheque(t *testing.T) {
	swap, peer, clean := newTestSwapAndPeer(t, ownerKey)
	defer clean()

	// create test cheque and process
	cheque := newTestCheque()
	cheque.Signature, _ = cheque.Sign(ownerKey)

	actualAmount, err := swap.processAndVerifyCheque(cheque, peer)
	if err != nil {
		t.Fatalf("failed to process cheque: %s", err)
	}

	if actualAmount != cheque.CumulativePayout {
		t.Fatalf("computed wrong actual amount: was %d, expected: %d", actualAmount, cheque.CumulativePayout)
	}

	// verify that it was indeed saved
	if peer.getLastReceivedCheque().CumulativePayout != cheque.CumulativePayout {
		t.Fatalf("last received cheque has wrong cumulative payout, was: %d, expected: %d", peer.lastReceivedCheque.CumulativePayout, cheque.CumulativePayout)
	}

	// create another cheque with higher amount
	otherCheque := newTestCheque()
	otherCheque.CumulativePayout = cheque.CumulativePayout + 10
	otherCheque.Honey = 10
	otherCheque.Signature, _ = otherCheque.Sign(ownerKey)

	if _, err := swap.processAndVerifyCheque(otherCheque, peer); err != nil {
		t.Fatalf("failed to process cheque: %s", err)
	}

	// verify that it was indeed saved
	if peer.getLastReceivedCheque().CumulativePayout != otherCheque.CumulativePayout {
		t.Fatalf("last received cheque has wrong cumulative payout, was: %d, expected: %d", peer.lastReceivedCheque.CumulativePayout, otherCheque.CumulativePayout)
	}
}

// TestPeerProcessAndVerifyChequeInvalid verifies that processAndVerifyCheque does not accept cheques incompatible with the last cheque
// it first tries to process an invalid cheque
// then it processes a valid cheque
// then rejects one with lower amount
func TestPeerProcessAndVerifyChequeInvalid(t *testing.T) {
	swap, peer, clean := newTestSwapAndPeer(t, ownerKey)
	defer clean()

	// invalid cheque because wrong recipient
	cheque := newTestCheque()
	cheque.Beneficiary = ownerAddress
	cheque.Signature, _ = cheque.Sign(ownerKey)

	if _, err := swap.processAndVerifyCheque(cheque, peer); err == nil {
		t.Fatal("accecpted an invalid cheque as first cheque")
	}

	// valid cheque
	cheque = newTestCheque()
	cheque.Signature, _ = cheque.Sign(ownerKey)

	if _, err := swap.processAndVerifyCheque(cheque, peer); err != nil {
		t.Fatalf("failed to process cheque: %s", err)
	}

	if peer.getLastReceivedCheque().CumulativePayout != cheque.CumulativePayout {
		t.Fatalf("last received cheque has wrong cumulative payout, was: %d, expected: %d", peer.lastReceivedCheque.CumulativePayout, cheque.CumulativePayout)
	}

	// invalid cheque because amount is lower
	otherCheque := newTestCheque()
	otherCheque.CumulativePayout = cheque.CumulativePayout - 10
	otherCheque.Honey = 10
	otherCheque.Signature, _ = otherCheque.Sign(ownerKey)

	if _, err := swap.processAndVerifyCheque(otherCheque, peer); err == nil {
		t.Fatal("accepted a cheque with lower amount")
	}

	// check that no invalid cheque was saved
	if peer.getLastReceivedCheque().CumulativePayout != cheque.CumulativePayout {
		t.Fatalf("last received cheque has wrong cumulative payout, was: %d, expected: %d", peer.lastReceivedCheque.CumulativePayout, cheque.CumulativePayout)
	}
}

func TestSwapLogToFile(t *testing.T) {
	// create a log dir
	logDirDebitor, err := ioutil.TempDir("", "swap_test_log")
	log.Debug("creating swap log dir")
	if err != nil {
		t.Fatal(err)
	}
	defer os.RemoveAll(logDirDebitor)

	// set the log dir to the params
	params := newDefaultParams()
	params.LogPath = logDirDebitor

	// create both test swap accounts
	creditorSwap, storeDirCreditor := newBaseTestSwap(t, beneficiaryKey)
	// we are only checking one of the two nodes for logs
	debitorSwap, storeDirDebitor := newBaseTestSwapWithParams(t, ownerKey, params)

	clean := func() {
		creditorSwap.Close()
		debitorSwap.Close()
		os.RemoveAll(storeDirCreditor)
		os.RemoveAll(storeDirDebitor)
	}
	defer clean()

	ctx := context.Background()
	err = testDeploy(ctx, creditorSwap)
	if err != nil {
		t.Fatal(err)
	}
	err = testDeploy(ctx, debitorSwap)
	if err != nil {
		t.Fatal(err)
	}

	// create Peer instances
	// NOTE: remember that these are peer instances representing each **a model of the remote peer** for every local node
	// so creditor is the model of the remote mode for the debitor! (and vice versa)
	cPeer := newDummyPeerWithSpec(Spec)
	dPeer := newDummyPeerWithSpec(Spec)
	creditor, err := debitorSwap.addPeer(cPeer.Peer, creditorSwap.owner.address, debitorSwap.GetParams().ContractAddress)
	if err != nil {
		t.Fatal(err)
	}
	debitor, err := creditorSwap.addPeer(dPeer.Peer, debitorSwap.owner.address, debitorSwap.GetParams().ContractAddress)
	if err != nil {
		t.Fatal(err)
	}

	// set balances arbitrarily
	testAmount := int64(DefaultPaymentThreshold + 42)
	debitor.setBalance(testAmount)
	creditor.setBalance(-testAmount)

	// setup the wait for mined transaction function for testing
	cleanup := setupContractTest()
	defer cleanup()

	// now simulate sending the cheque to the creditor from the debitor
	creditor.sendCheque()

	if logDirDebitor == "" {
		t.Fatal("Swap Log Dir is not defined")
	}

	files, err := ioutil.ReadDir(logDirDebitor)
	if err != nil || len(files) == 0 {
		t.Fatal(err)
	}

	logFile := path.Join(logDirDebitor, files[0].Name())

	var b []byte
	b, err = ioutil.ReadFile(logFile)
	if err != nil {
		t.Fatal(err)
	}
	logString := string(b)
	if !strings.Contains(logString, "sending cheque") {
		t.Fatalf("expected the log to contain \"sending cheque\"")
	}
}

func TestPeerGetLastSentCumulativePayout(t *testing.T) {
	_, peer, clean := newTestSwapAndPeer(t, ownerKey)
	defer clean()

	if peer.getLastSentCumulativePayout() != 0 {
		t.Fatalf("last cumulative payout should be 0 in the beginning, was %d", peer.getLastSentCumulativePayout())
	}

	cheque := newTestCheque()
	if err := peer.setLastSentCheque(cheque); err != nil {
		t.Fatal(err)
	}

	if peer.getLastSentCumulativePayout() != cheque.CumulativePayout {
		t.Fatalf("last cumulative payout should be the payout of the last sent cheque, was: %d, expected %d", peer.getLastSentCumulativePayout(), cheque.CumulativePayout)
	}
}

// dummyMsgRW implements MessageReader and MessageWriter
// but doesn't do anything. Useful for dummy message sends
type dummyMsgRW struct{}

// ReadMsg is from the MessageReader interface
func (d *dummyMsgRW) ReadMsg() (p2p.Msg, error) {
	return p2p.Msg{}, nil
}

// WriteMsg is from the MessageWriter interface
func (d *dummyMsgRW) WriteMsg(msg p2p.Msg) error {
	return nil
}<|MERGE_RESOLUTION|>--- conflicted
+++ resolved
@@ -843,27 +843,15 @@
 		t.Fatal(err)
 	}
 	log.Debug("creating simulated backend")
-	swap := new(stateStore, key, testBackend, params)
+	swap := new(stateStore, key, testBackend, params, testBackend.networkID)
 	return swap, dir
 }
 
-<<<<<<< HEAD
-	// Dir for storing swap related logs
-	logdir, err := ioutil.TempDir("", "swap_test_log")
-	log.Debug("creating swap log dir")
-	if err != nil {
-		t.Fatal(err)
-	}
-
-	swap := new(logdir, stateStore, key, testBackend, DefaultDisconnectThreshold, DefaultPaymentThreshold, testBackend.networkID)
-	return swap, dir, logdir
-=======
 // create a test swap account with a backend
 // creates a stateStore for persistence and a Swap account
 func newBaseTestSwap(t *testing.T, key *ecdsa.PrivateKey) (*Swap, string) {
 	params := newDefaultParams()
 	return newBaseTestSwapWithParams(t, key, params)
->>>>>>> 701f2778
 }
 
 // create a test swap account with a backend
