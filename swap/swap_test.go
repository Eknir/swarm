// Copyright 2019 The Swarm Authors
// This file is part of the Swarm library.
//
// The Swarm library is free software: you can redistribute it and/or modify
// it under the terms of the GNU Lesser General Public License as published by
// the Free Software Foundation, either version 3 of the License, or
// (at your option) any later version.
//
// The Swarm library is distributed in the hope that it will be useful,
// but WITHOUT ANY WARRANTY; without even the implied warranty of
// MERCHANTABILITY or FITNESS FOR A PARTICULAR PURPOSE. See the
// GNU Lesser General Public License for more details.
//
// You should have received a copy of the GNU Lesser General Public License
// along with the Swarm library. If not, see <http://www.gnu.org/licenses/>.

package swap

import (
	"bytes"
	"context"
	"crypto/ecdsa"
	"crypto/rand"
	"encoding/hex"
	"encoding/json"
	"errors"
	"flag"
	"fmt"
	"io/ioutil"
	"math/big"
	mrand "math/rand"
	"os"
	"path"
	"reflect"
	"runtime"
	"strings"
	"testing"
	"time"

	"github.com/ethereum/go-ethereum/accounts/abi/bind"
	"github.com/ethereum/go-ethereum/accounts/abi/bind/backends"
	"github.com/ethereum/go-ethereum/common"
	"github.com/ethereum/go-ethereum/core"
	"github.com/ethereum/go-ethereum/core/types"
	"github.com/ethereum/go-ethereum/crypto"
	"github.com/ethereum/go-ethereum/log"
	"github.com/ethereum/go-ethereum/p2p"
	"github.com/ethereum/go-ethereum/p2p/enode"
	"github.com/ethereum/go-ethereum/p2p/simulations/adapters"
	"github.com/ethereum/go-ethereum/rpc"
	contract "github.com/ethersphere/go-sw3/contracts-v0-1-0/simpleswap"
	"github.com/ethersphere/swarm/contracts/swap"
	cswap "github.com/ethersphere/swarm/contracts/swap"
	"github.com/ethersphere/swarm/p2p/protocols"
	"github.com/ethersphere/swarm/state"
	"github.com/ethersphere/swarm/testutil"
)

var (
	loglevel           = flag.Int("logleveld", 2, "verbosity of debug logs")
	ownerKey, _        = crypto.HexToECDSA("634fb5a872396d9693e5c9f9d7233cfa93f395c093371017ff44aa9ae6564cdd")
	ownerAddress       = crypto.PubkeyToAddress(ownerKey.PublicKey)
	beneficiaryKey, _  = crypto.HexToECDSA("6f05b0a29723ca69b1fc65d11752cee22c200cf3d2938e670547f7ae525be112")
	beneficiaryAddress = crypto.PubkeyToAddress(beneficiaryKey.PublicKey)
	testChequeSig      = common.Hex2Bytes("a53e7308bb5590b45cabf44538508ccf1760b53eea721dd50bfdd044547e38b412142da9f3c690a940d6ee390d3f365a38df02b2688cea17f303f6de01268c2e1c")
	testChequeContract = common.HexToAddress("0x4405415b2B8c9F9aA83E151637B8378dD3bcfEDD") // second contract created by ownerKey
)

// booking represents an accounting movement in relation to a particular node: `peer`
// if `amount` is positive, it means the node which adds this booking will be credited in respect to `peer`
// otherwise it will be debited
type booking struct {
	amount int64
	peer   *protocols.Peer
}

// swapTestBackend encapsulates the SimulatedBackend and can offer
// additional properties for the tests
type swapTestBackend struct {
	*backends.SimulatedBackend
	// the async cashing go routine needs synchronization for tests
	cashDone chan struct{}
}

func init() {
	testutil.Init()
	mrand.Seed(time.Now().UnixNano())
	swapLog = log.Root()
}

// newTestBackend creates a new test backend instance
func newTestBackend() *swapTestBackend {
	gasLimit := uint64(8000000)
	defaultBackend := backends.NewSimulatedBackend(core.GenesisAlloc{
		ownerAddress:       {Balance: big.NewInt(1000000000000000000)},
		beneficiaryAddress: {Balance: big.NewInt(1000000000000000000)},
	}, gasLimit)
	return &swapTestBackend{
		SimulatedBackend: defaultBackend,
	}
}

// Test getting a peer's balance
func TestBalance(t *testing.T) {
	// create a test swap account
	swap, testPeer, clean := newTestSwapAndPeer(t, ownerKey)
	defer clean()

	// test for correct value
	err := testPeer.setBalance(888)
	if err != nil {
		t.Fatal(err)
	}
	b, err := swap.Balance(testPeer.ID())
	if err != nil {
		t.Fatal(err)
	}
	if b != 888 {
		t.Fatalf("Expected peer's balance to be %d, but is %d", 888, b)
	}

	// test for inexistent node
	id := adapters.RandomNodeConfig().ID
	_, err = swap.Balance(id)
	if err == nil {
		t.Fatal("Expected call to fail, but it didn't!")
	}
	if err != state.ErrNotFound {
		t.Fatalf("Expected test to fail with %s, but is %s", "ErrorNotFound", err.Error())
	}

	// test for disconnected node
	testPeer2 := newDummyPeer().Peer
	err = swap.saveBalance(testPeer2.ID(), 333)
	if err != nil {
		t.Fatal(err)
	}
	b, err = swap.Balance(testPeer2.ID())
	if err != nil {
		t.Fatal(err)
	}
	if b != 333 {
		t.Fatalf("Expected peer's balance to be %d, but is %d", 333, b)
	}
}

// Test getting balances for all known peers
func TestBalances(t *testing.T) {
	// create a test swap account
	swap, clean := newTestSwap(t, ownerKey, nil)
	defer clean()

	balances, err := swap.Balances()
	if err != nil {
		t.Fatal(err)
	}
	if len(balances) != 0 {
		t.Fatalf("Expected balances to be empty, but are %v", balances)
	}

	// test balance addition for peer
	testPeer, err := swap.addPeer(newDummyPeer().Peer, common.Address{}, common.Address{})
	if err != nil {
		t.Fatal(err)
	}
	err = testPeer.setBalance(808)
	if err != nil {
		t.Fatal(err)
	}
	testBalances(t, swap, map[enode.ID]int64{testPeer.ID(): 808})

	// test successive balance addition for peer
	testPeer2, err := swap.addPeer(newDummyPeer().Peer, common.Address{}, common.Address{})
	if err != nil {
		t.Fatal(err)
	}
	err = testPeer2.setBalance(909)
	if err != nil {
		t.Fatal(err)
	}
	testBalances(t, swap, map[enode.ID]int64{testPeer.ID(): 808, testPeer2.ID(): 909})

	// test balance change for peer
	err = testPeer.setBalance(303)
	if err != nil {
		t.Fatal(err)
	}
	testBalances(t, swap, map[enode.ID]int64{testPeer.ID(): 303, testPeer2.ID(): 909})
}

func testBalances(t *testing.T, s *Swap, expectedBalances map[enode.ID]int64) {
	t.Helper()
	actualBalances, err := s.Balances()
	if err != nil {
		t.Fatal(err)
	}
	if !reflect.DeepEqual(actualBalances, expectedBalances) {
		t.Fatalf("Expected node's balances to be %d, but are %d", expectedBalances, actualBalances)
	}
}

// TestCheques verifies that sent and received cheques data for all known swap peers is correct
func TestCheques(t *testing.T) {
	// create a test swap account
	swap, clean := newTestSwap(t, ownerKey, nil)
	defer clean()

	// check cheques are empty
	testChequesByPeerAndType(t, swap, map[enode.ID]map[string]*Cheque{})
<<<<<<< HEAD

	// add peer
	testPeer := addPeer(t, swap)
	testPeerID := testPeer.ID()

	// test no cheques are present
	testChequesByPeerAndType(t, swap, map[enode.ID]map[string]*Cheque{testPeerID: {lastReceivedChequeKey: nil, lastSentChequeKey: nil}})

	// test sent cheque for peer
	sentCheque := setNewSentCheque(t, testPeer)
	testChequesByPeerAndType(t, swap, map[enode.ID]map[string]*Cheque{testPeerID: {lastReceivedChequeKey: nil, lastSentChequeKey: sentCheque}})

	// test received cheque for peer
	receivedCheque := setNewReceivedCheque(t, testPeer)
	testChequesByPeerAndType(t, swap, map[enode.ID]map[string]*Cheque{testPeerID: {lastReceivedChequeKey: receivedCheque, lastSentChequeKey: sentCheque}})
=======

	// add peer
	testPeer := addPeer(t, swap)
	testPeerID := testPeer.ID()

	// test no cheques are present
	testChequesByPeerAndType(t, swap, map[enode.ID]map[string]*Cheque{testPeerID: {lastReceivedChequeKey: nil, lastSentChequeKey: nil}})

	// test sent cheque for peer
	sentCheque := setNewSentCheque(t, testPeer)
	testChequesByPeerAndType(t, swap, map[enode.ID]map[string]*Cheque{testPeerID: {lastReceivedChequeKey: nil, lastSentChequeKey: sentCheque}})

	// test received cheque for peer
	receivedCheque := setNewReceivedCheque(t, testPeer)
	testChequesByPeerAndType(t, swap, map[enode.ID]map[string]*Cheque{testPeerID: {lastReceivedChequeKey: receivedCheque, lastSentChequeKey: sentCheque}})

	// add second peer
	testPeer2 := addPeer(t, swap)
	testPeer2ID := testPeer2.ID()

	// test sent cheque for second peer
	sentCheque2 := setNewSentCheque(t, testPeer2)
	testChequesByPeerAndType(t, swap, map[enode.ID]map[string]*Cheque{testPeerID: {lastReceivedChequeKey: receivedCheque, lastSentChequeKey: sentCheque}, testPeer2ID: {lastReceivedChequeKey: nil, lastSentChequeKey: sentCheque2}})

	// test received cheque for second peer
	receivedCheque2 := setNewReceivedCheque(t, testPeer2)
	testChequesByPeerAndType(t, swap, map[enode.ID]map[string]*Cheque{testPeerID: {lastReceivedChequeKey: receivedCheque, lastSentChequeKey: sentCheque}, testPeer2ID: {lastReceivedChequeKey: receivedCheque2, lastSentChequeKey: sentCheque2}})

	// test sent cheque change for second peer
	receivedCheque3 := setNewReceivedCheque(t, testPeer2)
	testChequesByPeerAndType(t, swap, map[enode.ID]map[string]*Cheque{testPeerID: {lastReceivedChequeKey: receivedCheque, lastSentChequeKey: sentCheque}, testPeer2ID: {lastReceivedChequeKey: receivedCheque3, lastSentChequeKey: sentCheque2}})

	// test cheques for disconnected node
	testPeer3ID := newDummyPeer().Peer.ID()

	// test sent cheque for disconnected node
	sentCheque3 := saveNewSentCheque(t, swap, testPeer3ID)
	testChequesByPeerAndType(t, swap, map[enode.ID]map[string]*Cheque{testPeerID: {lastReceivedChequeKey: receivedCheque, lastSentChequeKey: sentCheque}, testPeer2ID: {lastReceivedChequeKey: receivedCheque3, lastSentChequeKey: sentCheque2}, testPeer3ID: {lastSentChequeKey: sentCheque3, lastReceivedChequeKey: nil}})

	// test received cheque for disconnected node
	receivedCheque4 := saveNewReceivedCheque(t, swap, testPeer3ID)
	testChequesByPeerAndType(t, swap, map[enode.ID]map[string]*Cheque{testPeerID: {lastReceivedChequeKey: receivedCheque, lastSentChequeKey: sentCheque}, testPeer2ID: {lastReceivedChequeKey: receivedCheque3, lastSentChequeKey: sentCheque2}, testPeer3ID: {lastSentChequeKey: sentCheque3, lastReceivedChequeKey: receivedCheque4}})

	// test cheque change for disconnected node
	sentCheque4 := saveNewSentCheque(t, swap, testPeer3ID)
	testChequesByPeerAndType(t, swap, map[enode.ID]map[string]*Cheque{testPeerID: {lastReceivedChequeKey: receivedCheque, lastSentChequeKey: sentCheque}, testPeer2ID: {lastReceivedChequeKey: receivedCheque3, lastSentChequeKey: sentCheque2}, testPeer3ID: {lastSentChequeKey: sentCheque4, lastReceivedChequeKey: receivedCheque4}})
}

// adds a peer to the given Swap struct, fails if there are errors and returns peer otherwise
func addPeer(t *testing.T, s *Swap) *Peer {
	t.Helper()
	peer, err := s.addPeer(newDummyPeer().Peer, common.Address{}, common.Address{})
	if err != nil {
		t.Fatal(err)
	}
	return peer
}

// generates a cheque and adds it as the last sent cheque for the given peer, fails if there are errors
func setNewSentCheque(t *testing.T, p *Peer) *Cheque {
	t.Helper()
	return setNewCheque(t, p.setLastSentCheque)
}

// generates a cheque and adds it as the last received cheque for the given peer, fails if there are errors
func setNewReceivedCheque(t *testing.T, p *Peer) *Cheque {
	t.Helper()
	return setNewCheque(t, p.setLastReceivedCheque)
}

func setNewCheque(t *testing.T, setChequeFunction func(*Cheque) error) *Cheque {
	t.Helper()
	generatedCheque := newRandomTestCheque()
	err := setChequeFunction(generatedCheque)
	if err != nil {
		t.Fatal(err)
	}
	return generatedCheque
}

// generates a cheque and saves it as the last sent cheque for a peer in the given swap struct, fails if there are errors
func saveNewSentCheque(t *testing.T, s *Swap, id enode.ID) *Cheque {
	t.Helper()
	return saveNewCheque(t, id, s.saveLastSentCheque)
}

// generates a cheque and saves it as the last received cheque for a peer in the given swap struct, fails if there are errors
func saveNewReceivedCheque(t *testing.T, s *Swap, id enode.ID) *Cheque {
	t.Helper()
	return saveNewCheque(t, id, s.saveLastReceivedCheque)
}

func saveNewCheque(t *testing.T, id enode.ID, saveChequeFunction func(enode.ID, *Cheque) error) *Cheque {
	t.Helper()
	generatedCheque := newRandomTestCheque()
	err := saveChequeFunction(id, generatedCheque)
	if err != nil {
		t.Fatal(err)
	}
	return generatedCheque
}

// tests that a nested map of peerID:{typeOfCheque:cheque} matches the result of the Cheques function
func testChequesByPeerAndType(t *testing.T, s *Swap, expectedCheques map[enode.ID]map[string]*Cheque) {
	t.Helper()
	cheques, err := s.Cheques()
	if err != nil {
		t.Fatal(err)
	}
	if !reflect.DeepEqual(expectedCheques, cheques) {
		t.Fatalf("Expected cheques to be %v, but are %v", expectedCheques, cheques)
	}
}

// TestPeerCheques verifies that sent and received cheques data for a given peer is correct
func TestPeerCheques(t *testing.T) {
	testBackend := newTestBackend()
	defer testBackend.Close()
	// create a test swap account
	swap, clean := newTestSwap(t, ownerKey, testBackend)
	defer clean()

	// add peer
	testPeer := addPeer(t, swap)
	testPeerID := testPeer.ID()

	// test peer cheques are nil
	testChequesByType(t, swap, testPeerID, map[string]*Cheque{lastSentChequeKey: nil, lastReceivedChequeKey: nil})

	// test sent cheque for peer
	sentCheque := setNewSentCheque(t, testPeer)
	testChequesByType(t, swap, testPeerID, map[string]*Cheque{lastSentChequeKey: sentCheque, lastReceivedChequeKey: nil})

	// test received cheque for peer
	receivedCheque := setNewReceivedCheque(t, testPeer)
	testChequesByType(t, swap, testPeerID, map[string]*Cheque{lastSentChequeKey: sentCheque, lastReceivedChequeKey: receivedCheque})
>>>>>>> a32b4157

	// add second peer
	testPeer2 := addPeer(t, swap)
	testPeer2ID := testPeer2.ID()

	// test sent cheque for second peer
	sentCheque2 := setNewSentCheque(t, testPeer2)
<<<<<<< HEAD
	testChequesByPeerAndType(t, swap, map[enode.ID]map[string]*Cheque{testPeerID: {lastReceivedChequeKey: receivedCheque, lastSentChequeKey: sentCheque}, testPeer2ID: {lastReceivedChequeKey: nil, lastSentChequeKey: sentCheque2}})

	// test received cheque for second peer
	receivedCheque2 := setNewReceivedCheque(t, testPeer2)
	testChequesByPeerAndType(t, swap, map[enode.ID]map[string]*Cheque{testPeerID: {lastReceivedChequeKey: receivedCheque, lastSentChequeKey: sentCheque}, testPeer2ID: {lastReceivedChequeKey: receivedCheque2, lastSentChequeKey: sentCheque2}})

	// test sent cheque change for second peer
	receivedCheque3 := setNewReceivedCheque(t, testPeer2)
	testChequesByPeerAndType(t, swap, map[enode.ID]map[string]*Cheque{testPeerID: {lastReceivedChequeKey: receivedCheque, lastSentChequeKey: sentCheque}, testPeer2ID: {lastReceivedChequeKey: receivedCheque3, lastSentChequeKey: sentCheque2}})
=======
	testChequesByType(t, swap, testPeer2ID, map[string]*Cheque{lastSentChequeKey: sentCheque2, lastReceivedChequeKey: nil})

	// test received cheque for second peer
	receivedCheque2 := setNewReceivedCheque(t, testPeer2)
	testChequesByType(t, swap, testPeer2ID, map[string]*Cheque{lastSentChequeKey: sentCheque2, lastReceivedChequeKey: receivedCheque2})

	// check previous cheques are still correct
	testChequesByType(t, swap, testPeerID, map[string]*Cheque{lastSentChequeKey: sentCheque, lastReceivedChequeKey: receivedCheque})

	// check change in cheques for peer
	sentCheque3 := setNewSentCheque(t, testPeer)
	testChequesByType(t, swap, testPeerID, map[string]*Cheque{lastSentChequeKey: sentCheque3, lastReceivedChequeKey: receivedCheque})

	// check previous cheques for second peer are still correct
	testChequesByType(t, swap, testPeer2ID, map[string]*Cheque{lastSentChequeKey: sentCheque2, lastReceivedChequeKey: receivedCheque2})

	// test cheques for invalid peer
	testChequesByType(t, swap, adapters.RandomNodeConfig().ID, map[string]*Cheque{lastSentChequeKey: nil, lastReceivedChequeKey: nil})
>>>>>>> a32b4157

	// test cheques for disconnected node
	testPeer3ID := newDummyPeer().Peer.ID()

	// test sent cheque for disconnected node
<<<<<<< HEAD
	sentCheque3 := saveNewSentCheque(t, swap, testPeer3ID)
	testChequesByPeerAndType(t, swap, map[enode.ID]map[string]*Cheque{testPeerID: {lastReceivedChequeKey: receivedCheque, lastSentChequeKey: sentCheque}, testPeer2ID: {lastReceivedChequeKey: receivedCheque3, lastSentChequeKey: sentCheque2}, testPeer3ID: {lastSentChequeKey: sentCheque3, lastReceivedChequeKey: nil}})

	// test received cheque for disconnected node
	receivedCheque4 := saveNewReceivedCheque(t, swap, testPeer3ID)
	testChequesByPeerAndType(t, swap, map[enode.ID]map[string]*Cheque{testPeerID: {lastReceivedChequeKey: receivedCheque, lastSentChequeKey: sentCheque}, testPeer2ID: {lastReceivedChequeKey: receivedCheque3, lastSentChequeKey: sentCheque2}, testPeer3ID: {lastSentChequeKey: sentCheque3, lastReceivedChequeKey: receivedCheque4}})

	// test cheque change for disconnected node
	sentCheque4 := saveNewSentCheque(t, swap, testPeer3ID)
	testChequesByPeerAndType(t, swap, map[enode.ID]map[string]*Cheque{testPeerID: {lastReceivedChequeKey: receivedCheque, lastSentChequeKey: sentCheque}, testPeer2ID: {lastReceivedChequeKey: receivedCheque3, lastSentChequeKey: sentCheque2}, testPeer3ID: {lastSentChequeKey: sentCheque4, lastReceivedChequeKey: receivedCheque4}})
}

// adds a peer to the given Swap struct, fails if there are errors and returns peer otherwise
func addPeer(t *testing.T, s *Swap) *Peer {
	t.Helper()
	peer, err := s.addPeer(newDummyPeer().Peer, common.Address{}, common.Address{})
	if err != nil {
		t.Fatal(err)
	}
	return peer
}

// generates a cheque and adds it as the last sent cheque for the given peer, fails if there are errors
func setNewSentCheque(t *testing.T, p *Peer) *Cheque {
	t.Helper()
	return setNewCheque(t, p.setLastSentCheque)
}

// generates a cheque and adds it as the last received cheque for the given peer, fails if there are errors
func setNewReceivedCheque(t *testing.T, p *Peer) *Cheque {
	t.Helper()
	return setNewCheque(t, p.setLastReceivedCheque)
}

func setNewCheque(t *testing.T, setChequeFunction func(*Cheque) error) *Cheque {
	t.Helper()
	newCheque := newRandomTestCheque()
	err := setChequeFunction(newCheque)
	if err != nil {
		t.Fatal(err)
	}
	return newCheque
}

// generates a cheque and saves it as the last sent cheque for a peer in the given swap struct, fails if there are errors
func saveNewSentCheque(t *testing.T, s *Swap, id enode.ID) *Cheque {
	t.Helper()
	return saveNewCheque(t, id, s.saveLastSentCheque)
}

// generates a cheque and saves it as the last received cheque for a peer in the given swap struct, fails if there are errors
func saveNewReceivedCheque(t *testing.T, s *Swap, id enode.ID) *Cheque {
	t.Helper()
	return saveNewCheque(t, id, s.saveLastReceivedCheque)
}

func saveNewCheque(t *testing.T, id enode.ID, saveChequeFunction func(enode.ID, *Cheque) error) *Cheque {
	t.Helper()
	newCheque := newRandomTestCheque()
	err := saveChequeFunction(id, newCheque)
	if err != nil {
		t.Fatal(err)
	}
	return newCheque
}

// tests that a nested map of peerID:{typeOfCheque:cheque} matches the result of the Cheques function
func testChequesByPeerAndType(t *testing.T, s *Swap, expectedCheques map[enode.ID]map[string]*Cheque) {
	t.Helper()
	cheques, err := s.Cheques()
	if err != nil {
		t.Fatal(err)
	}
	if !reflect.DeepEqual(expectedCheques, cheques) {
		t.Fatalf("Expected cheques to be %v, but are %v", expectedCheques, cheques)
	}
}

// TestPeerCheques verifies that sent and received cheques data for a given peer is correct
func TestPeerCheques(t *testing.T) {
	testBackend := newTestBackend()
	defer testBackend.Close()
	// create a test swap account
	swap, clean := newTestSwap(t, ownerKey, testBackend)
	defer clean()

	// add peer
	testPeer := addPeer(t, swap)
	testPeerID := testPeer.ID()

	// test peer cheques are nil
	testChequesByType(t, swap, testPeerID, map[string]*Cheque{lastSentChequeKey: nil, lastReceivedChequeKey: nil})

	// test sent cheque for peer
	sentCheque := setNewSentCheque(t, testPeer)
	testChequesByType(t, swap, testPeerID, map[string]*Cheque{lastSentChequeKey: sentCheque, lastReceivedChequeKey: nil})

	// test received cheque for peer
	receivedCheque := setNewReceivedCheque(t, testPeer)
	testChequesByType(t, swap, testPeerID, map[string]*Cheque{lastSentChequeKey: sentCheque, lastReceivedChequeKey: receivedCheque})

	// add second peer
	testPeer2 := addPeer(t, swap)
	testPeer2ID := testPeer2.ID()

	// test sent cheque for second peer
	sentCheque2 := setNewSentCheque(t, testPeer2)
	testChequesByType(t, swap, testPeer2ID, map[string]*Cheque{lastSentChequeKey: sentCheque2, lastReceivedChequeKey: nil})

	// test received cheque for second peer
	receivedCheque2 := setNewReceivedCheque(t, testPeer2)
	testChequesByType(t, swap, testPeer2ID, map[string]*Cheque{lastSentChequeKey: sentCheque2, lastReceivedChequeKey: receivedCheque2})

	// check previous cheques are still correct
	testChequesByType(t, swap, testPeerID, map[string]*Cheque{lastSentChequeKey: sentCheque, lastReceivedChequeKey: receivedCheque})

	// check change in cheques for peer
	sentCheque3 := setNewSentCheque(t, testPeer)
	testChequesByType(t, swap, testPeerID, map[string]*Cheque{lastSentChequeKey: sentCheque3, lastReceivedChequeKey: receivedCheque})

	// check previous cheques for second peer are still correct
	testChequesByType(t, swap, testPeer2ID, map[string]*Cheque{lastSentChequeKey: sentCheque2, lastReceivedChequeKey: receivedCheque2})

	// test cheques for invalid peer
	invalidPeerID := adapters.RandomNodeConfig().ID
	peerCheques, err := swap.PeerCheques(invalidPeerID)
=======
	sentCheque4 := saveNewSentCheque(t, swap, testPeer3ID)
	testChequesByType(t, swap, testPeer3ID, map[string]*Cheque{lastSentChequeKey: sentCheque4, lastReceivedChequeKey: nil})

	// test received cheque for disconnected node
	receivedCheque3 := saveNewReceivedCheque(t, swap, testPeer3ID)
	testChequesByType(t, swap, testPeer3ID, map[string]*Cheque{lastSentChequeKey: sentCheque4, lastReceivedChequeKey: receivedCheque3})
}

// tests that map of typeOfCheque:cheque matches the result of the PeerCheques function
func testChequesByType(t *testing.T, s *Swap, id enode.ID, expectedCheques map[string]*Cheque) {
	t.Helper()
	peerCheques, err := s.PeerCheques(id)
	if err != nil {
		t.Fatal(err)
	}
	if !reflect.DeepEqual(expectedCheques, peerCheques) {
		t.Fatalf("Expected peer cheques to be %v, but are %v", expectedCheques, peerCheques)
	}
}

// TestSentCheque verifies that sent cheque data is correctly obtained
func TestSentCheque(t *testing.T) {
	// create a test swap account
	swap, clean := newTestSwap(t, ownerKey, nil)
	defer clean()

	// add peer
	testPeer := addPeer(t, swap)
	testPeerID := testPeer.ID()

	// check last sent cheque is empty for peer
	testSentCheque(t, swap, testPeerID, nil)

	// test random sent cheque for peer
	sentCheque := setNewSentCheque(t, testPeer)
	testSentCheque(t, swap, testPeerID, sentCheque)

	// add second peer
	testPeer2 := addPeer(t, swap)
	testPeer2ID := testPeer2.ID()

	// test random sent cheque for second peer
	sentCheque2 := setNewSentCheque(t, testPeer2)
	testSentCheque(t, swap, testPeer2ID, sentCheque2)

	// check previous cheque is still correct
	testSentCheque(t, swap, testPeerID, sentCheque)

	// test sent cheque for invalid peer
	testChequeFailure(t, swap.SentCheque)

	// test sent cheque for disconnected node
	testPeer3ID := newDummyPeer().Peer.ID()

	expectedSentCheque := saveNewSentCheque(t, swap, testPeer3ID)
	actualSentCheque, err := swap.SentCheque(testPeer3ID)
	if err != nil {
		t.Fatal(err)
	}
	if !reflect.DeepEqual(actualSentCheque, expectedSentCheque) {
		t.Fatalf("Expected sent cheque to be %v, but is %v", expectedSentCheque, actualSentCheque)
	}
}

// tests that the expected sent cheque matches the result of the Sent call for a given peer
func testSentCheque(t *testing.T, s *Swap, id enode.ID, expectedSentCheque *Cheque) {
	sentCheque, err := s.SentCheque(id)
	if err != nil {
		t.Fatal(err)
	}
	if sentCheque != expectedSentCheque {
		t.Fatalf("Expected sent cheque to be %v, but is %v", expectedSentCheque, sentCheque)
	}
}

// generate an invalid peer id, call a cheque function for it and test that it fails
func testChequeFailure(t *testing.T, chequeFunction func(enode.ID) (*Cheque, error)) {
	invalidPeerID := adapters.RandomNodeConfig().ID
	cheque, err := chequeFunction(invalidPeerID)
>>>>>>> a32b4157
	if err == nil {
		t.Fatal("Expected call to fail, but it didn't!")
	}
	if err != state.ErrNotFound {
		t.Fatalf("Expected test to fail with %s, but is %s", "ErrorNotFound", err.Error())
	}
<<<<<<< HEAD
	if peerCheques != nil {
		t.Fatalf("Expected peer cheques for invalid call to be nil, but is %v", peerCheques)
	}

	// test cheques for disconnected node
	testPeer3ID := newDummyPeer().Peer.ID()

	// test sent cheque for disconnected node
	sentCheque4 := saveNewSentCheque(t, swap, testPeer3ID)
	testChequesByType(t, swap, testPeer3ID, map[string]*Cheque{lastSentChequeKey: sentCheque4, lastReceivedChequeKey: nil})

	// test received cheque for disconnected node
	receivedCheque3 := saveNewReceivedCheque(t, swap, testPeer3ID)
	testChequesByType(t, swap, testPeer3ID, map[string]*Cheque{lastSentChequeKey: sentCheque4, lastReceivedChequeKey: receivedCheque3})
}

// tests that map of typeOfCheque:cheque matches the result of the PeerCheques function
func testChequesByType(t *testing.T, s *Swap, id enode.ID, expectedCheques map[string]*Cheque) {
	t.Helper()
	peerCheques, err := s.PeerCheques(id)
	if err != nil {
		t.Fatal(err)
	}
	if !reflect.DeepEqual(expectedCheques, peerCheques) {
		t.Fatalf("Expected peer cheques to be %v, but are %v", expectedCheques, peerCheques)
	}
}

// TestSentCheque verifies that sent cheque data is correctly obtained
func TestSentCheque(t *testing.T) {
=======
	if cheque != nil {
		t.Fatalf("Expected cheque for invalid call to be nil, but is %v", cheque)
	}
}

// Test getting sent cheques for all known peers
func TestSentCheques(t *testing.T) {
	testBackend := newTestBackend()
	defer testBackend.Close()
	// create a test swap account
	swap, clean := newTestSwap(t, ownerKey, testBackend)
	defer clean()

	// check sent cheques are empty
	testChequesByPeer(t, map[enode.ID]*Cheque{}, swap.SentCheques)

	// add peer
	testPeer := addPeer(t, swap)
	testPeerID := testPeer.ID()

	// test sent cheques with peer
	sentCheque := setNewSentCheque(t, testPeer)
	testChequesByPeer(t, map[enode.ID]*Cheque{testPeerID: sentCheque}, swap.SentCheques)

	// add second peer
	testPeer2 := addPeer(t, swap)
	testPeer2ID := testPeer2.ID()

	// test sent cheques with a second peer
	sentCheque2 := setNewSentCheque(t, testPeer2)
	testChequesByPeer(t, map[enode.ID]*Cheque{testPeerID: sentCheque, testPeer2ID: sentCheque2}, swap.SentCheques)

	// test sent cheque change for peer
	sentCheque3 := setNewSentCheque(t, testPeer)
	testChequesByPeer(t, map[enode.ID]*Cheque{testPeerID: sentCheque3, testPeer2ID: sentCheque2}, swap.SentCheques)

	// test sent cheques with a disconnected peer
	testPeer3ID := newDummyPeer().Peer.ID()
	sentCheque4 := saveNewSentCheque(t, swap, testPeer3ID)
	testChequesByPeer(t, map[enode.ID]*Cheque{testPeerID: sentCheque3, testPeer2ID: sentCheque2, testPeer3ID: sentCheque4}, swap.SentCheques)
}

// TestReceivedCheque verifies that received cheques data is correctly obtained
func TestReceivedCheque(t *testing.T) {
>>>>>>> a32b4157
	// create a test swap account
	swap, clean := newTestSwap(t, ownerKey, nil)
	defer clean()

	// add peer
	testPeer := addPeer(t, swap)
	testPeerID := testPeer.ID()

<<<<<<< HEAD
	// check last sent cheque is empty for peer
	testSentCheque(t, swap, testPeerID, nil)

	// test random sent cheque for peer
	sentCheque := setNewSentCheque(t, testPeer)
	testSentCheque(t, swap, testPeerID, sentCheque)
=======
	// check last received cheque is empty for peer
	testReceivedCheque(t, swap, testPeerID, nil)

	// test random received cheque for peer
	receivedCheque := setNewReceivedCheque(t, testPeer)
	testReceivedCheque(t, swap, testPeerID, receivedCheque)
>>>>>>> a32b4157

	// add second peer
	testPeer2 := addPeer(t, swap)
	testPeer2ID := testPeer2.ID()

<<<<<<< HEAD
	// test random sent cheque for second peer
	sentCheque2 := setNewSentCheque(t, testPeer2)
	testSentCheque(t, swap, testPeer2ID, sentCheque2)

	// check previous cheque is still correct
	testSentCheque(t, swap, testPeerID, sentCheque)

	// test sent cheque for invalid peer
	testChequeFailure(t, swap.SentCheque)

	// test sent cheque for disconnected node
	testPeer3ID := newDummyPeer().Peer.ID()

	expectedSentCheque := saveNewSentCheque(t, swap, testPeer3ID)
	actualSentCheque, err := swap.SentCheque(testPeer3ID)
	if err != nil {
		t.Fatal(err)
	}
	if !reflect.DeepEqual(actualSentCheque, expectedSentCheque) {
		t.Fatalf("Expected sent cheque to be %v, but is %v", expectedSentCheque, actualSentCheque)
	}
}

// tests that the expected sent cheque matches the result of the Sent call for a given peer
func testSentCheque(t *testing.T, s *Swap, id enode.ID, expectedSentCheque *Cheque) {
	sentCheque, err := s.SentCheque(id)
	if err != nil {
		t.Fatal(err)
	}
	if sentCheque != expectedSentCheque {
		t.Fatalf("Expected sent cheque to be %v, but is %v", expectedSentCheque, sentCheque)
	}
}

// generate an invalid peer id, call a cheque function for it and test that it fails
func testChequeFailure(t *testing.T, chequeFunction func(enode.ID) (*Cheque, error)) {
	invalidPeerID := adapters.RandomNodeConfig().ID
	cheque, err := chequeFunction(invalidPeerID)
	if err == nil {
		t.Fatal("Expected call to fail, but it didn't!")
	}
	if err != state.ErrNotFound {
		t.Fatalf("Expected test to fail with %s, but is %s", "ErrorNotFound", err.Error())
	}
	if cheque != nil {
		t.Fatalf("Expected cheque for invalid call to be nil, but is %v", cheque)
	}
}

// Test getting sent cheques for all known peers
func TestSentCheques(t *testing.T) {
=======
	// test random received cheque for second peer
	receivedCheque2 := setNewReceivedCheque(t, testPeer2)
	testReceivedCheque(t, swap, testPeer2ID, receivedCheque2)

	// check previous cheque is still correct
	testReceivedCheque(t, swap, testPeerID, receivedCheque)

	// test received cheque for invalid peer
	testChequeFailure(t, swap.ReceivedCheque)

	// test received cheque for disconnected node
	testPeer3ID := newDummyPeer().Peer.ID()

	expectedReceivedCheque := saveNewReceivedCheque(t, swap, testPeer3ID)
	actualReceivedCheque, err := swap.ReceivedCheque(testPeer3ID)
	if err != nil {
		t.Fatal(err)
	}
	if !reflect.DeepEqual(actualReceivedCheque, expectedReceivedCheque) {
		t.Fatalf("Expected received cheque to be %v, but is %v", expectedReceivedCheque, actualReceivedCheque)
	}
}

// tests that the expected received cheque matches the result of the ReceivedCheque call for a given peer
func testReceivedCheque(t *testing.T, s *Swap, id enode.ID, expectedReceivedChequeKey *Cheque) {
	receivedCheque, err := s.ReceivedCheque(id)
	if err != nil {
		t.Fatal(err)
	}
	if receivedCheque != expectedReceivedChequeKey {
		t.Fatalf("Expected received cheque to be %v, but is %v", expectedReceivedChequeKey, receivedCheque)
	}
}

// Test getting received cheques for all known peers
func TestReceivedCheques(t *testing.T) {
	testBackend := newTestBackend()
	defer testBackend.Close()
>>>>>>> a32b4157
	// create a test swap account
	swap, clean := newTestSwap(t, ownerKey, testBackend)
	defer clean()

<<<<<<< HEAD
	// check sent cheques are empty
	testChequesByPeer(t, map[enode.ID]*Cheque{}, swap.SentCheques)

	// add peer
	testPeer := addPeer(t, swap)
	testPeerID := testPeer.ID()

	// test sent cheques with peer
	sentCheque := setNewSentCheque(t, testPeer)
	testChequesByPeer(t, map[enode.ID]*Cheque{testPeerID: sentCheque}, swap.SentCheques)

	// add second peer
	testPeer2 := addPeer(t, swap)
	testPeer2ID := testPeer2.ID()

	// test sent cheques with a second peer
	sentCheque2 := setNewSentCheque(t, testPeer2)
	testChequesByPeer(t, map[enode.ID]*Cheque{testPeerID: sentCheque, testPeer2ID: sentCheque2}, swap.SentCheques)

	// test sent cheque change for peer
	sentCheque3 := setNewSentCheque(t, testPeer)
	testChequesByPeer(t, map[enode.ID]*Cheque{testPeerID: sentCheque3, testPeer2ID: sentCheque2}, swap.SentCheques)

	// test sent cheques with a disconnected peer
	testPeer3ID := newDummyPeer().Peer.ID()
	sentCheque4 := saveNewSentCheque(t, swap, testPeer3ID)
	testChequesByPeer(t, map[enode.ID]*Cheque{testPeerID: sentCheque3, testPeer2ID: sentCheque2, testPeer3ID: sentCheque4}, swap.SentCheques)
}

// TestReceivedCheque verifies that received cheques data is correctly obtained
func TestReceivedCheque(t *testing.T) {
	testBackend := newTestBackend()
	defer testBackend.Close()
	// create a test swap account
	swap, clean := newTestSwap(t, ownerKey, testBackend)
	defer clean()

	// add peer
	testPeer := addPeer(t, swap)
	testPeerID := testPeer.ID()

	// check last received cheque is empty for peer
	testReceivedCheque(t, swap, testPeerID, nil)

	// test random received cheque for peer
	receivedCheque := setNewReceivedCheque(t, testPeer)
	testReceivedCheque(t, swap, testPeerID, receivedCheque)

	// add second peer
	testPeer2 := addPeer(t, swap)
	testPeer2ID := testPeer2.ID()

	// test random received cheque for second peer
	receivedCheque2 := setNewReceivedCheque(t, testPeer2)
	testReceivedCheque(t, swap, testPeer2ID, receivedCheque2)

	// check previous cheque is still correct
	testReceivedCheque(t, swap, testPeerID, receivedCheque)

	// test received cheque for invalid peer
	testChequeFailure(t, swap.ReceivedCheque)

	// test received cheque for disconnected node
	testPeer3ID := newDummyPeer().Peer.ID()

	expectedReceivedCheque := saveNewReceivedCheque(t, swap, testPeer3ID)
	actualReceivedCheque, err := swap.ReceivedCheque(testPeer3ID)
	if err != nil {
		t.Fatal(err)
	}
	if !reflect.DeepEqual(actualReceivedCheque, expectedReceivedCheque) {
		t.Fatalf("Expected received cheque to be %v, but is %v", expectedReceivedCheque, actualReceivedCheque)
	}
}

// tests that the expected received cheque matches the result of the ReceivedCheque call for a given peer
func testReceivedCheque(t *testing.T, s *Swap, id enode.ID, expectedReceivedChequeKey *Cheque) {
	receivedCheque, err := s.ReceivedCheque(id)
	if err != nil {
		t.Fatal(err)
	}
	if receivedCheque != expectedReceivedChequeKey {
		t.Fatalf("Expected received cheque to be %v, but is %v", expectedReceivedChequeKey, receivedCheque)
	}
}

// Test getting received cheques for all known peers
func TestReceivedCheques(t *testing.T) {
	testBackend := newTestBackend()
	defer testBackend.Close()
	// create a test swap account
	swap, clean := newTestSwap(t, ownerKey, testBackend)
	defer clean()

	// check received cheques are empty
	testChequesByPeer(t, map[enode.ID]*Cheque{}, swap.ReceivedCheques)

	// add peer
	testPeer := addPeer(t, swap)
	testPeerID := testPeer.ID()

	// test received cheques with peer
	receivedCheque := setNewReceivedCheque(t, testPeer)
	testChequesByPeer(t, map[enode.ID]*Cheque{testPeerID: receivedCheque}, swap.ReceivedCheques)

	// add second peer
	testPeer2 := addPeer(t, swap)
	testPeer2ID := testPeer2.ID()

	// test received cheques with a second peer
	receivedCheque2 := setNewReceivedCheque(t, testPeer2)
	testChequesByPeer(t, map[enode.ID]*Cheque{testPeerID: receivedCheque, testPeer2ID: receivedCheque2}, swap.ReceivedCheques)

	// test received cheque change for peer
	receivedCheque3 := setNewReceivedCheque(t, testPeer)
	testChequesByPeer(t, map[enode.ID]*Cheque{testPeerID: receivedCheque3, testPeer2ID: receivedCheque2}, swap.ReceivedCheques)

=======
	// check received cheques are empty
	testChequesByPeer(t, map[enode.ID]*Cheque{}, swap.ReceivedCheques)

	// add peer
	testPeer := addPeer(t, swap)
	testPeerID := testPeer.ID()

	// test received cheques with peer
	receivedCheque := setNewReceivedCheque(t, testPeer)
	testChequesByPeer(t, map[enode.ID]*Cheque{testPeerID: receivedCheque}, swap.ReceivedCheques)

	// add second peer
	testPeer2 := addPeer(t, swap)
	testPeer2ID := testPeer2.ID()

	// test received cheques with a second peer
	receivedCheque2 := setNewReceivedCheque(t, testPeer2)
	testChequesByPeer(t, map[enode.ID]*Cheque{testPeerID: receivedCheque, testPeer2ID: receivedCheque2}, swap.ReceivedCheques)

	// test received cheque change for peer
	receivedCheque3 := setNewReceivedCheque(t, testPeer)
	testChequesByPeer(t, map[enode.ID]*Cheque{testPeerID: receivedCheque3, testPeer2ID: receivedCheque2}, swap.ReceivedCheques)

>>>>>>> a32b4157
	// test received cheques with a disconnected peer
	testPeer3ID := newDummyPeer().Peer.ID()
	receivedCheque4 := saveNewReceivedCheque(t, swap, testPeer3ID)
	testChequesByPeer(t, map[enode.ID]*Cheque{testPeerID: receivedCheque3, testPeer2ID: receivedCheque2, testPeer3ID: receivedCheque4}, swap.ReceivedCheques)
}

// tests that a map of peerID:cheque is as expected according to the given chequesFunction
func testChequesByPeer(t *testing.T, expectedCheques map[enode.ID]*Cheque, chequesFunction func() (map[enode.ID]*Cheque, error)) {
	t.Helper()
	actualCheques, err := chequesFunction()
	if err != nil {
		t.Fatal(err)
	}
	if !reflect.DeepEqual(expectedCheques, actualCheques) {
		t.Fatalf("Expected cheques to be %v, but are %v", expectedCheques, actualCheques)
	}
}

type storeKeysTestCases struct {
	nodeID                    enode.ID
	expectedBalanceKey        string
	expectedSentChequeKey     string
	expectedReceivedChequeKey string
	expectedUsedChequebookKey string
}

// Test the getting balance and cheques store keys based on a node ID, and the reverse process as well
func TestStoreKeys(t *testing.T) {
	testCases := []storeKeysTestCases{
		{enode.HexID("f6876a1f73947b0495d36e648aeb74f952220c3b03e66a1cc786863f6104fa56"), "balance_f6876a1f73947b0495d36e648aeb74f952220c3b03e66a1cc786863f6104fa56", "sent_cheque_f6876a1f73947b0495d36e648aeb74f952220c3b03e66a1cc786863f6104fa56", "received_cheque_f6876a1f73947b0495d36e648aeb74f952220c3b03e66a1cc786863f6104fa56", "connected_chequebook"},
		{enode.HexID("93a3309412ff6204ec9b9469200742f62061932009e744def79ef96492673e6c"), "balance_93a3309412ff6204ec9b9469200742f62061932009e744def79ef96492673e6c", "sent_cheque_93a3309412ff6204ec9b9469200742f62061932009e744def79ef96492673e6c", "received_cheque_93a3309412ff6204ec9b9469200742f62061932009e744def79ef96492673e6c", "connected_chequebook"},
		{enode.HexID("c19ecf22f02f77f4bb320b865d3f37c6c592d32a1c9b898efb552a5161a1ee44"), "balance_c19ecf22f02f77f4bb320b865d3f37c6c592d32a1c9b898efb552a5161a1ee44", "sent_cheque_c19ecf22f02f77f4bb320b865d3f37c6c592d32a1c9b898efb552a5161a1ee44", "received_cheque_c19ecf22f02f77f4bb320b865d3f37c6c592d32a1c9b898efb552a5161a1ee44", "connected_chequebook"},
	}
	testStoreKeys(t, testCases)
}

func testStoreKeys(t *testing.T, testCases []storeKeysTestCases) {
	for _, testCase := range testCases {
		t.Run(fmt.Sprint(testCase.nodeID), func(t *testing.T) {
			actualBalanceKey := balanceKey(testCase.nodeID)
			actualSentChequeKey := sentChequeKey(testCase.nodeID)
			actualReceivedChequeKey := receivedChequeKey(testCase.nodeID)
			actualUsedChequebookKey := connectedChequebookKey

			if actualBalanceKey != testCase.expectedBalanceKey {
				t.Fatalf("Expected balance key to be %s, but is %s instead.", testCase.expectedBalanceKey, actualBalanceKey)
			}
			if actualSentChequeKey != testCase.expectedSentChequeKey {
				t.Fatalf("Expected sent cheque key to be %s, but is %s instead.", testCase.expectedSentChequeKey, actualSentChequeKey)
			}
			if actualReceivedChequeKey != testCase.expectedReceivedChequeKey {
				t.Fatalf("Expected received cheque key to be %s, but is %s instead.", testCase.expectedReceivedChequeKey, actualReceivedChequeKey)
			}

			if actualUsedChequebookKey != testCase.expectedUsedChequebookKey {
				t.Fatalf("Expected used chequebook key to be %s, but is %s instead.", testCase.expectedUsedChequebookKey, actualUsedChequebookKey)

			}

			nodeID := keyToID(actualBalanceKey, balancePrefix)
			if nodeID != testCase.nodeID {
				t.Fatalf("Expected node ID to be %v, but is %v instead.", testCase.nodeID, nodeID)
			}
			nodeID = keyToID(actualSentChequeKey, sentChequePrefix)
			if nodeID != testCase.nodeID {
				t.Fatalf("Expected node ID to be %v, but is %v instead.", testCase.nodeID, nodeID)
			}
			nodeID = keyToID(actualReceivedChequeKey, receivedChequePrefix)
			if nodeID != testCase.nodeID {
				t.Fatalf("Expected node ID to be %v, but is %v instead.", testCase.nodeID, nodeID)
			}
		})
	}
}

// Test the correct storing of peer balances through the store after node balance updates
func TestStoreBalances(t *testing.T) {
	// create a test swap account
	s, clean := newTestSwap(t, ownerKey, nil)
	defer clean()

	// modify balances both in memory and in store
	testPeer, err := s.addPeer(newDummyPeer().Peer, common.Address{}, common.Address{})
	if err != nil {
		t.Fatal(err)
	}
	testPeerID := testPeer.ID()
	peerBalance := int64(29)
	if err := testPeer.setBalance(peerBalance); err != nil {
		t.Fatal(err)
	}
	// store balance for peer should match
	comparePeerBalance(t, s, testPeerID, peerBalance)

	// update balances for second peer
	testPeer2, err := s.addPeer(newDummyPeer().Peer, common.Address{}, common.Address{})
	if err != nil {
		t.Fatal(err)
	}
	testPeer2ID := testPeer2.ID()
	peer2Balance := int64(-76)

	if err := testPeer2.setBalance(peer2Balance); err != nil {
		t.Fatal(err)
	}
	// store balance for each peer should match
	comparePeerBalance(t, s, testPeerID, peerBalance)
	comparePeerBalance(t, s, testPeer2ID, peer2Balance)
}

func comparePeerBalance(t *testing.T, s *Swap, peer enode.ID, expectedPeerBalance int64) {
	t.Helper()
	var peerBalance int64
	err := s.store.Get(balanceKey(peer), &peerBalance)
	if err != nil && err != state.ErrNotFound {
		t.Error("Unexpected peer balance retrieval failure.")
	}
	if peerBalance != expectedPeerBalance {
		t.Errorf("Expected peer store balance to be %d, but is %d instead.", expectedPeerBalance, peerBalance)
	}
}

// Test that repeated bookings do correct accounting
func TestRepeatedBookings(t *testing.T) {
	// create a test swap account
	swap, clean := newTestSwap(t, ownerKey, nil)
	defer clean()

	var bookings []booking

	// credits to peer 1
	testPeer, err := swap.addPeer(newDummyPeer().Peer, common.Address{}, common.Address{})
	if err != nil {
		t.Fatal(err)
	}
	bookingAmount := int64(mrand.Intn(100))
	bookingQuantity := 1 + mrand.Intn(10)
	testPeerBookings(t, swap, &bookings, bookingAmount, bookingQuantity, testPeer.Peer)

	// debits to peer 2
	testPeer2, err := swap.addPeer(newDummyPeer().Peer, common.Address{}, common.Address{})
	if err != nil {
		t.Fatal(err)
	}
	bookingAmount = 0 - int64(mrand.Intn(100))
	bookingQuantity = 1 + mrand.Intn(10)
	testPeerBookings(t, swap, &bookings, bookingAmount, bookingQuantity, testPeer2.Peer)

	// credits and debits to peer 2
	mixedBookings := []booking{
		{int64(mrand.Intn(100)), testPeer2.Peer},
		{int64(0 - mrand.Intn(55)), testPeer2.Peer},
		{int64(0 - mrand.Intn(999)), testPeer2.Peer},
	}
	addBookings(swap, mixedBookings)
	verifyBookings(t, swap, append(bookings, mixedBookings...))
}

//TestNewSwapFailure attempts to initialze SWAP with (a combination of) parameters which are not allowed. The test checks whether there are indeed failures
func TestNewSwapFailure(t *testing.T) {
	dir, err := ioutil.TempDir("", "swarmSwap")
	if err != nil {
		t.Fatal(err)
	}
	defer os.RemoveAll(dir)

	// a simple rpc endpoint for testing dialing
	ipcEndpoint := path.Join(dir, "TestSwarmSwap.ipc")

	// windows namedpipes are not on filesystem but on NPFS
	if runtime.GOOS == "windows" {
		b := make([]byte, 8)
		rand.Read(b)
		ipcEndpoint = `\\.\pipe\TestSwarm-` + hex.EncodeToString(b)
	}

	_, server, err := rpc.StartIPCEndpoint(ipcEndpoint, nil)
	if err != nil {
		t.Error(err)
	}
	defer server.Stop()

	prvKey, err := crypto.GenerateKey()
	if err != nil {
		t.Error(err)
	}

	params := newDefaultParams(t)
	chequebookAddress := testChequeContract
	InitialDeposit := uint64(1)

	type testSwapConfig struct {
		dbPath            string
		prvkey            *ecdsa.PrivateKey
		backendURL        string
		params            *Params
		chequebookAddress common.Address
		initialDeposit    uint64
	}

	var config testSwapConfig

	for _, tc := range []struct {
		name      string
		configure func(*testSwapConfig)
		check     func(*testing.T, *testSwapConfig)
	}{
		{
			name: "no backedURL",
			configure: func(config *testSwapConfig) {
				config.dbPath = dir
				config.prvkey = prvKey
				config.backendURL = ""
				config.params = params
				config.chequebookAddress = chequebookAddress
				config.initialDeposit = InitialDeposit
			},
			check: func(t *testing.T, config *testSwapConfig) {
				defer os.RemoveAll(config.dbPath)
				_, err := New(
					config.dbPath,
					config.prvkey,
					config.backendURL,
					config.params,
					config.chequebookAddress,
					config.initialDeposit,
				)
				if !strings.Contains(err.Error(), "no backend URL given") {
					t.Fatal("no backendURL, but created SWAP")
				}
			},
		},
		{
			name: "disconnect threshold lower than payment threshold",
			configure: func(config *testSwapConfig) {
				config.dbPath = dir
				config.prvkey = prvKey
				config.backendURL = ipcEndpoint
				params.PaymentThreshold = params.DisconnectThreshold + 1
			},
			check: func(t *testing.T, config *testSwapConfig) {
				_, err := New(
					config.dbPath,
					config.prvkey,
					config.backendURL,
					config.params,
					config.chequebookAddress,
					config.initialDeposit,
				)
				if !strings.Contains(err.Error(), "disconnect threshold lower or at payment threshold") {
					t.Fatal("disconnect threshold lower than payment threshold, but created SWAP", err.Error())
				}
			},
		},
		{
			name: "invalid backendURL",
			configure: func(config *testSwapConfig) {
				config.prvkey = prvKey
				config.backendURL = "invalid backendURL"
				params.PaymentThreshold = int64(DefaultPaymentThreshold)
			},
			check: func(t *testing.T, config *testSwapConfig) {
				defer os.RemoveAll(config.dbPath)
				_, err := New(
					config.dbPath,
					config.prvkey,
					config.backendURL,
					config.params,
					config.chequebookAddress,
					config.initialDeposit,
				)
				if !strings.Contains(err.Error(), "error connecting to Ethereum API") {
					t.Fatal("invalid backendURL, but created SWAP", err)
				}
			},
		},
	} {
		t.Run(tc.name, func(t *testing.T) {
			dir, err := ioutil.TempDir("", "swarmSwap")
			if err != nil {
				t.Fatal(err)
			}
			defer os.RemoveAll(dir)
			config.dbPath = dir

			logDir, err := ioutil.TempDir("", "swap_test_log")
			if err != nil {
				t.Fatal(err)
			}
			defer os.RemoveAll(logDir)

			tc.configure(&config)
			if tc.check != nil {
				tc.check(t, &config)
			}
		})

	}
}

func TestStartChequebookFailure(t *testing.T) {
	type chequebookConfig struct {
		passIn        common.Address
		expectedError error
		testBackend   *swapTestBackend
	}

	var config chequebookConfig

	for _, tc := range []struct {
		name      string
		configure func(*chequebookConfig)
		check     func(*testing.T, *chequebookConfig)
	}{
		{
			name: "with pass in and save",
			configure: func(config *chequebookConfig) {
				config.passIn = testChequeContract
				config.expectedError = fmt.Errorf("Attempting to connect to provided chequebook, but different chequebook used before")
			},
			check: func(t *testing.T, config *chequebookConfig) {
				// create SWAP
				swap, clean := newTestSwap(t, ownerKey, config.testBackend)
				defer clean()
				// deploy a chequebook
				err := testDeploy(context.TODO(), swap)
				if err != nil {
					t.Fatal(err)
				}
				// save chequebook on SWAP
				err = swap.saveChequebook(swap.GetParams().ContractAddress)
				if err != nil {
					t.Fatal(err)
				}
				// try to connect with a different address
				_, err = swap.StartChequebook(config.passIn, 0)
				if err.Error() != config.expectedError.Error() {
					t.Fatal(fmt.Errorf("Expected error not equal to actual error. Expected: %v. Actual: %v", config.expectedError, err))
				}
			},
		},
		{
			name: "with wrong pass in",
			configure: func(config *chequebookConfig) {
				config.passIn = common.HexToAddress("0x4405415b2B8c9F9aA83E151637B8370000000000") // address without deployed chequebook
				config.expectedError = fmt.Errorf("contract validation for %v failed: %v", config.passIn.Hex(), swap.ErrNotASwapContract)
			},
			check: func(t *testing.T, config *chequebookConfig) {
				// create SWAP
				swap, clean := newTestSwap(t, ownerKey, config.testBackend)
				defer clean()
				// try to connect with an address not containing a chequebook instance
				_, err := swap.StartChequebook(config.passIn, 0)
				if err.Error() != config.expectedError.Error() {
					t.Fatal(fmt.Errorf("Expected error not equal to actual error. Expected: %v. Actual: %v", config.expectedError, err))
				}
			},
		},
	} {
		t.Run(tc.name, func(t *testing.T) {
			testBackend := newTestBackend()
			defer testBackend.Close()
			tc.configure(&config)
			config.testBackend = testBackend
			if tc.check != nil {
				tc.check(t, &config)
			}
		})
	}
}

func TestStartChequebookSuccess(t *testing.T) {
	for _, tc := range []struct {
		name  string
		check func(*testing.T, *swapTestBackend)
	}{
		{
			name: "with same pass in as previously used",
			check: func(t *testing.T, testBackend *swapTestBackend) {
				// create SWAP
				swap, clean := newTestSwap(t, ownerKey, testBackend)
				defer clean()

				// deploy a chequebook
				err := testDeploy(context.TODO(), swap)
				if err != nil {
					t.Fatal(err)
				}

				// save chequebook on SWAP
				err = swap.saveChequebook(swap.GetParams().ContractAddress)
				if err != nil {
					t.Fatal(err)
				}

				// start chequebook with same pass in as deployed
				_, err = swap.StartChequebook(swap.GetParams().ContractAddress, 0)
				if err != nil {
					t.Fatal(err)
				}
			},
		},
		{
			name: "with correct pass in",
			check: func(t *testing.T, testBackend *swapTestBackend) {
				// create SWAP
				swap, clean := newTestSwap(t, ownerKey, testBackend)
				defer clean()

				// deploy a chequebook
				err := testDeploy(context.TODO(), swap)
				if err != nil {
					t.Fatal(err)
				}

				// start chequebook with same pass in as deployed
				_, err = swap.StartChequebook(swap.GetParams().ContractAddress, 0)
				if err != nil {
					t.Fatal(err)
				}

				// err should be nil
				if err != nil {
					t.Fatal(err)
				}
			},
		},
	} {
		t.Run(tc.name, func(t *testing.T) {
			testBackend := newTestBackend()
			defer testBackend.Close()
			if tc.check != nil {
				tc.check(t, testBackend)
			}
		})
	}
}

//TestDisconnectThreshold tests that the disconnect threshold is reached when adding the DefaultDisconnectThreshold amount to the peers balance
func TestDisconnectThreshold(t *testing.T) {
	testBackend := newTestBackend()
	defer testBackend.Close()
	swap, clean := newTestSwap(t, ownerKey, testBackend)
	defer clean()
	testPeer := newDummyPeer()
	testDeploy(context.Background(), swap)
	swap.addPeer(testPeer.Peer, swap.owner.address, swap.GetParams().ContractAddress)
	swap.Add(int64(DefaultDisconnectThreshold), testPeer.Peer)
	err := swap.Add(1, testPeer.Peer)
	if !strings.Contains(err.Error(), "disconnect threshold") {
		t.Fatal(err)
	}
}

//TestPaymentThreshold tests that the payment threshold is reached when subtracting the DefaultPaymentThreshold amount from the peers balance
func TestPaymentThreshold(t *testing.T) {
	testBackend := newTestBackend()
	defer testBackend.Close()
	swap, clean := newTestSwap(t, ownerKey, testBackend)
	defer clean()
	testDeploy(context.Background(), swap)
	testPeer := newDummyPeerWithSpec(Spec)
	swap.addPeer(testPeer.Peer, swap.owner.address, swap.GetParams().ContractAddress)
	if err := swap.Add(-int64(DefaultPaymentThreshold), testPeer.Peer); err != nil {
		t.Fatal()
	}

	var cheque *Cheque
	_ = swap.store.Get(sentChequeKey(testPeer.Peer.ID()), &cheque)
	if cheque.CumulativePayout != DefaultPaymentThreshold {
		t.Fatal()
	}
}

// TestResetBalance tests that balances are correctly reset
// The test deploys creates swap instances for each node,
// deploys simulated contracts, sets the balance of each
// other node to some arbitrary number above thresholds,
// and then calls both `sendCheque` on one side and
// `handleEmitChequeMsg` in order to simulate a roundtrip
// and see that both have reset the balance correctly
func TestResetBalance(t *testing.T) {
	testBackend := newTestBackend()
	defer testBackend.Close()
	// create both test swap accounts
	creditorSwap, clean1 := newTestSwap(t, beneficiaryKey, testBackend)
	debitorSwap, clean2 := newTestSwap(t, ownerKey, testBackend)
	defer clean1()
	defer clean2()

	ctx := context.Background()
	err := testDeploy(ctx, creditorSwap)
	if err != nil {
		t.Fatal(err)
	}
	err = testDeploy(ctx, debitorSwap)
	if err != nil {
		t.Fatal(err)
	}

	// create Peer instances
	// NOTE: remember that these are peer instances representing each **a model of the remote peer** for every local node
	// so creditor is the model of the remote mode for the debitor! (and vice versa)
	cPeer := newDummyPeerWithSpec(Spec)
	dPeer := newDummyPeerWithSpec(Spec)
	creditor, err := debitorSwap.addPeer(cPeer.Peer, creditorSwap.owner.address, debitorSwap.GetParams().ContractAddress)
	if err != nil {
		t.Fatal(err)
	}
	debitor, err := creditorSwap.addPeer(dPeer.Peer, debitorSwap.owner.address, debitorSwap.GetParams().ContractAddress)
	if err != nil {
		t.Fatal(err)
	}

	// set balances arbitrarily
	testAmount := int64(DefaultPaymentThreshold + 42)
	debitor.setBalance(testAmount)
	creditor.setBalance(-testAmount)

	// setup the wait for mined transaction function for testing
	cleanup := setupContractTest()
	defer cleanup()

	// now simulate sending the cheque to the creditor from the debitor
	creditor.sendCheque()
	// the debitor should have already reset its balance
	if creditor.getBalance() != 0 {
		t.Fatalf("unexpected balance to be 0, but it is %d", creditor.getBalance())
	}

	// now load the cheque that the debitor created...
	cheque := creditor.getLastSentCheque()
	if cheque == nil {
		t.Fatal("expected to find a cheque, but it was empty")
	}
	// ...create a message...
	msg := &EmitChequeMsg{
		Cheque: cheque,
	}
	// now we need to create the channel...
	testBackend.cashDone = make(chan struct{})
	// ...and trigger message handling on the receiver side (creditor)
	// remember that debitor is the model of the remote node for the creditor...
	err = creditorSwap.handleEmitChequeMsg(ctx, debitor, msg)
	if err != nil {
		t.Fatal(err)
	}
	// ...on which we wait until the cashCheque is actually terminated (ensures proper nounce count)
	select {
	case <-testBackend.cashDone:
		log.Debug("cash transaction completed and committed")
	case <-time.After(4 * time.Second):
		t.Fatalf("Timeout waiting for cash transactions to complete")
	}
	// finally check that the creditor also successfully reset the balances
	if debitor.getBalance() != 0 {
		t.Fatalf("unexpected balance to be 0, but it is %d", debitor.getBalance())
	}
}

// generate bookings based on parameters, apply them to a Swap struct and verify the result
// append generated bookings to slice pointer
func testPeerBookings(t *testing.T, s *Swap, bookings *[]booking, bookingAmount int64, bookingQuantity int, peer *protocols.Peer) {
	t.Helper()
	peerBookings := generateBookings(bookingAmount, bookingQuantity, peer)
	*bookings = append(*bookings, peerBookings...)
	addBookings(s, peerBookings)
	verifyBookings(t, s, *bookings)
}

// generate as many bookings as specified by `quantity`, each one with the indicated `amount` and `peer`
func generateBookings(amount int64, quantity int, peer *protocols.Peer) (bookings []booking) {
	for i := 0; i < quantity; i++ {
		bookings = append(bookings, booking{amount, peer})
	}
	return
}

// take a Swap struct and a list of bookings, and call the accounting function for each of them
func addBookings(swap *Swap, bookings []booking) {
	for i := 0; i < len(bookings); i++ {
		booking := bookings[i]
		swap.Add(booking.amount, booking.peer)
	}
}

// take a Swap struct and a list of bookings, and verify the resulting balances are as expected
func verifyBookings(t *testing.T, s *Swap, bookings []booking) {
	t.Helper()
	expectedBalances := calculateExpectedBalances(s, bookings)
	realBalances, err := s.Balances()
	if err != nil {
		t.Fatal(err)
	}
	if !reflect.DeepEqual(expectedBalances, realBalances) {
		t.Fatalf("After %d bookings, expected balance to be %v, but is %v", len(bookings), stringifyBalance(expectedBalances), stringifyBalance(realBalances))
	}
}

// converts a balance map to a one-line string representation
func stringifyBalance(balance map[enode.ID]int64) string {
	marshaledBalance, err := json.Marshal(balance)
	if err != nil {
		return err.Error()
	}
	return string(marshaledBalance)
}

// take a swap struct and a list of bookings, and calculate the expected balances.
// the result is a map which stores the balance for all the peers present in the bookings,
// from the perspective of the node that loaded the Swap struct.
func calculateExpectedBalances(swap *Swap, bookings []booking) map[enode.ID]int64 {
	expectedBalances := make(map[enode.ID]int64)
	for i := 0; i < len(bookings); i++ {
		booking := bookings[i]
		peerID := booking.peer.ID()
		peerBalance := expectedBalances[peerID]
		// balance is not expected to be affected once past the disconnect threshold
		if peerBalance < swap.params.DisconnectThreshold {
			peerBalance += booking.amount
		}
		expectedBalances[peerID] = peerBalance
	}
	return expectedBalances
}

// try restoring a balance from state store
// this is simulated by creating a node,
// assigning it an arbitrary balance,
// then closing the state store.
// Then we re-open the state store and check that
// the balance is still the same
func TestRestoreBalanceFromStateStore(t *testing.T) {
	// create a test swap account
	swap, testDir := newBaseTestSwap(t, ownerKey, nil)
	defer os.RemoveAll(testDir)

	testPeer, err := swap.addPeer(newDummyPeer().Peer, common.Address{}, common.Address{})
	if err != nil {
		t.Fatal(err)
	}
	testPeer.setBalance(-8888)

	tmpBalance := testPeer.getBalance()
	swap.store.Put(testPeer.ID().String(), &tmpBalance)

	err = swap.store.Close()
	if err != nil {
		t.Fatal(err)
	}
	swap.store = nil

	stateStore, err := state.NewDBStore(testDir)
	defer stateStore.Close()
	if err != nil {
		t.Fatal(err)
	}

	var newBalance int64
	stateStore.Get(testPeer.Peer.ID().String(), &newBalance)

	// compare the balances
	if tmpBalance != newBalance {
		t.Fatalf("Unexpected balance value after sending cheap message test. Expected balance: %d, balance is: %d", tmpBalance, newBalance)
	}
}

// During tests, because the cashing in of cheques is async, we should wait for the function to be returned
// Otherwise if we call `handleEmitChequeMsg` manually, it will return before the TX has been committed to the `SimulatedBackend`,
// causing subsequent TX to possibly fail due to nonce mismatch
func testCashCheque(s *Swap, otherSwap cswap.Contract, opts *bind.TransactOpts, cheque *Cheque) {
	cashCheque(s, otherSwap, opts, cheque)
	// send to the channel, signals to clients that this function actually finished
	if stb, ok := s.backend.(*swapTestBackend); ok {
		if stb.cashDone != nil {
			stb.cashDone <- struct{}{}
		}
	}
}

// newDefaultParams creates a set of default params for tests
func newDefaultParams(t *testing.T) *Params {
	t.Helper()
	baseKey := make([]byte, 32)
	_, err := rand.Read(baseKey)
	if err != nil {
		t.Fatal(err)
	}
	return &Params{
		OverlayAddr:         baseKey,
		LogPath:             "",
		PaymentThreshold:    int64(DefaultPaymentThreshold),
		DisconnectThreshold: int64(DefaultDisconnectThreshold),
	}
}

// newBaseTestSwapWithParams creates a swap with the given params
func newBaseTestSwapWithParams(t *testing.T, key *ecdsa.PrivateKey, params *Params, backend *swapTestBackend) (*Swap, string) {
	t.Helper()
	dir, err := ioutil.TempDir("", "swap_test_store")
	if err != nil {
		t.Fatal(err)
	}
	stateStore, err := state.NewDBStore(dir)
	if err != nil {
		t.Fatal(err)
	}
	log.Debug("creating simulated backend")
	owner := createOwner(key)
	swapLog = newSwapLogger(params.LogPath, params.OverlayAddr)
	swap := newSwapInstance(stateStore, owner, backend, params)
	return swap, dir
}

// create a test swap account with a backend
// creates a stateStore for persistence and a Swap account
func newBaseTestSwap(t *testing.T, key *ecdsa.PrivateKey, backend *swapTestBackend) (*Swap, string) {
	params := newDefaultParams(t)
	return newBaseTestSwapWithParams(t, key, params, backend)
}

// create a test swap account with a backend
// creates a stateStore for persistence and a Swap account
// returns a cleanup function
func newTestSwap(t *testing.T, key *ecdsa.PrivateKey, backend *swapTestBackend) (*Swap, func()) {
	t.Helper()
	swap, dir := newBaseTestSwap(t, key, backend)
	clean := func() {
		swap.Close()
		os.RemoveAll(dir)
	}
	return swap, clean
}

type dummyPeer struct {
	*protocols.Peer
}

// creates a dummy protocols.Peer with dummy MsgReadWriter
func newDummyPeer() *dummyPeer {
	return newDummyPeerWithSpec(nil)
}

// creates a dummy protocols.Peer with dummy MsgReadWriter
func newDummyPeerWithSpec(spec *protocols.Spec) *dummyPeer {
	id := adapters.RandomNodeConfig().ID
	rw := &dummyMsgRW{}
	protoPeer := protocols.NewPeer(p2p.NewPeer(id, "testPeer", nil), rw, spec)
	dummy := &dummyPeer{
		Peer: protoPeer,
	}
	return dummy
}

// creates cheque structure for testing
func newTestCheque() *Cheque {
	cheque := &Cheque{
		ChequeParams: ChequeParams{
			Contract:         testChequeContract,
			CumulativePayout: uint64(42),
			Beneficiary:      beneficiaryAddress,
		},
		Honey: uint64(42),
	}

	return cheque
}

// creates a randomized cheque structure for testing
func newRandomTestCheque() *Cheque {
	amount := mrand.Intn(100)

	cheque := &Cheque{
		ChequeParams: ChequeParams{
			Contract:         testChequeContract,
			CumulativePayout: uint64(amount),
			Beneficiary:      beneficiaryAddress,
		},
		Honey: uint64(amount),
	}

	return cheque
}

// tests if encodeForSignature encodes the cheque as expected
func TestChequeEncodeForSignature(t *testing.T) {
	expectedCheque := newTestCheque()

	// encode the cheque
	encoded := expectedCheque.encodeForSignature()
	// expected value (computed through truffle/js)
	expected := common.Hex2Bytes("4405415b2b8c9f9aa83e151637b8378dd3bcfeddb8d424e9662fe0837fb1d728f1ac97cebb1085fe000000000000000000000000000000000000000000000000000000000000002a")
	if !bytes.Equal(encoded, expected) {
		t.Fatalf("Unexpected encoding of cheque. Expected encoding: %x, result is: %x", expected, encoded)
	}
}

// tests if sigHashCheque computes the correct hash to sign
func TestChequeSigHash(t *testing.T) {
	expectedCheque := newTestCheque()

	// compute the hash that will be signed
	hash := expectedCheque.sigHash()
	// expected value (computed through truffle/js)
	expected := common.Hex2Bytes("354a78a181b24d0beb1606cd9f525e6068e8e5dd96747468c21f2ecc89cb0bad")
	if !bytes.Equal(hash, expected) {
		t.Fatalf("Unexpected sigHash of cheque. Expected: %x, result is: %x", expected, hash)
	}
}

// tests if signContent computes the correct signature
func TestSignContent(t *testing.T) {
	// setup test swap object
	swap, clean := newTestSwap(t, ownerKey, nil)
	defer clean()

	expectedCheque := newTestCheque()

	var err error

	// set the owner private key to a known key so we always get the same signature
	swap.owner.privateKey = ownerKey

	// sign the cheque
	sig, err := expectedCheque.Sign(swap.owner.privateKey)
	// expected value (computed through truffle/js)
	expected := testChequeSig
	if err != nil {
		t.Fatalf("Error in signing: %s", err)
	}
	if !bytes.Equal(sig, expected) {
		t.Fatalf("Unexpected signature for cheque. Expected: %x, result is: %x", expected, sig)
	}
}

// tests if verifyChequeSig accepts a correct signature
func TestVerifyChequeSig(t *testing.T) {
	expectedCheque := newTestCheque()
	expectedCheque.Signature = testChequeSig

	if err := expectedCheque.VerifySig(ownerAddress); err != nil {
		t.Fatalf("Invalid signature: %v", err)
	}
}

// tests if verifyChequeSig reject a signature produced by another key
func TestVerifyChequeSigWrongSigner(t *testing.T) {
	expectedCheque := newTestCheque()
	expectedCheque.Signature = testChequeSig

	// We expect the signer to be beneficiaryAddress but chequeSig is the signature from the owner
	if err := expectedCheque.VerifySig(beneficiaryAddress); err == nil {
		t.Fatal("Valid signature, should have been invalid")
	}
}

// helper function to make a signature "invalid"
func manipulateSignature(sig []byte) []byte {
	invalidSig := make([]byte, len(sig))
	copy(invalidSig, sig)
	// change one byte in the signature
	invalidSig[27] += 2
	return invalidSig
}

// tests if verifyChequeSig reject an invalid signature
func TestVerifyChequeInvalidSignature(t *testing.T) {
	expectedCheque := newTestCheque()
	expectedCheque.Signature = manipulateSignature(testChequeSig)

	if err := expectedCheque.VerifySig(ownerAddress); err == nil {
		t.Fatal("Valid signature, should have been invalid")
	}
}

// tests if TestValidateCode accepts an address with the correct bytecode
func TestValidateCode(t *testing.T) {
	testBackend := newTestBackend()
	defer testBackend.Close()
	swap, clean := newTestSwap(t, ownerKey, testBackend)
	defer clean()

	// deploy a new swap contract
	err := testDeploy(context.TODO(), swap)
	if err != nil {
		t.Fatalf("Error in deploy: %v", err)
	}

	if err = cswap.ValidateCode(context.TODO(), testBackend, swap.GetParams().ContractAddress); err != nil {
		t.Fatalf("Contract verification failed: %v", err)
	}
}

// tests if ValidateCode rejects an address with different bytecode
func TestValidateWrongCode(t *testing.T) {
	testBackend := newTestBackend()
	defer testBackend.Close()
	swap, clean := newTestSwap(t, ownerKey, testBackend)
	defer clean()

	opts := bind.NewKeyedTransactor(ownerKey)

	// we deploy the ECDSA library of OpenZeppelin which has a different bytecode than swap
	addr, _, _, err := contract.DeployECDSA(opts, swap.backend)
	if err != nil {
		t.Fatalf("Error in deploy: %v", err)
	}

	testBackend.Commit()

	// since the bytecode is different this should throw an error
	if err = cswap.ValidateCode(context.TODO(), swap.backend, addr); err != cswap.ErrNotASwapContract {
		t.Fatalf("Contract verification verified wrong contract: %v", err)
	}
}

// setupContractTest is a helper function for setting up the
// blockchain wait function for testing
func setupContractTest() func() {
	// we overwrite the waitForTx function with one which the simulated backend
	// immediately commits
	currentWaitFunc := cswap.WaitFunc
	defaultCashCheque = testCashCheque
	// overwrite only for the duration of the test, so...
	cswap.WaitFunc = testWaitForTx
	return func() {
		// ...we need to set it back to original when done
		cswap.WaitFunc = currentWaitFunc
		defaultCashCheque = cashCheque
	}
}

// TestContractIntegration tests a end-to-end cheque interaction.
// First a simulated backend is created, then we deploy the issuer's swap contract.
// We issue a test cheque with the beneficiary address and on the issuer's contract,
// and immediately try to cash-in the cheque
// afterwards it attempts to cash-in a bouncing cheque
func TestContractIntegration(t *testing.T) {
	testBackend := newTestBackend()
	defer testBackend.Close()

	log.Debug("creating test swap")

	issuerSwap, clean := newTestSwap(t, ownerKey, testBackend)
	defer clean()

	issuerSwap.owner.address = ownerAddress
	issuerSwap.owner.privateKey = ownerKey

	log.Debug("deploy issuer swap")

	ctx := context.TODO()
	err := testDeploy(ctx, issuerSwap)
	if err != nil {
		t.Fatal(err)
	}

	log.Debug("deployed. signing cheque")

	cheque := newTestCheque()
	cheque.ChequeParams.Contract = issuerSwap.GetParams().ContractAddress
	cheque.Signature, err = cheque.Sign(issuerSwap.owner.privateKey)
	if err != nil {
		t.Fatal(err)
	}

	log.Debug("sending cheque...")

	// setup the wait for mined transaction function for testing
	cleanup := setupContractTest()
	defer cleanup()

	opts := bind.NewKeyedTransactor(beneficiaryKey)
	opts.Context = ctx

	log.Debug("cash-in the cheque")

	cashResult, receipt, err := issuerSwap.contract.CashChequeBeneficiary(opts, testBackend, beneficiaryAddress, big.NewInt(int64(cheque.CumulativePayout)), cheque.Signature)
	if err != nil {
		t.Fatal(err)
	}
	if receipt.Status != 1 {
		t.Fatalf("Bad status %d", receipt.Status)
	}
	if cashResult.Bounced {
		t.Fatal("cashing bounced")
	}

	// check state, check that cheque is indeed there
	result, err := issuerSwap.contract.PaidOut(nil, beneficiaryAddress)
	if err != nil {
		t.Fatal(err)
	}
	if result.Uint64() != cheque.CumulativePayout {
		t.Fatalf("Wrong cumulative payout %d", result)
	}
	log.Debug("cheques result", "result", result)

	// create a cheque that will bounce
	bouncingCheque := newTestCheque()
	bouncingCheque.ChequeParams.Contract = issuerSwap.GetParams().ContractAddress
	bouncingCheque.CumulativePayout = bouncingCheque.CumulativePayout + 10
	bouncingCheque.Signature, err = bouncingCheque.Sign(issuerSwap.owner.privateKey)
	if err != nil {
		t.Fatal(err)
	}

	log.Debug("try to cash-in the bouncing cheque")
	cashResult, receipt, err = issuerSwap.contract.CashChequeBeneficiary(opts, testBackend, beneficiaryAddress, big.NewInt(int64(bouncingCheque.CumulativePayout)), bouncingCheque.Signature)
	if err != nil {
		t.Fatal(err)
	}
	if receipt.Status != 1 {
		t.Fatalf("Bad status %d", receipt.Status)
	}
	if !cashResult.Bounced {
		t.Fatal("cheque did not bounce")
	}
}

// when testing, we don't need to wait for a transaction to be mined
func testWaitForTx(auth *bind.TransactOpts, backend cswap.Backend, tx *types.Transaction) (*types.Receipt, error) {

	var stb *swapTestBackend
	var ok bool
	if stb, ok = backend.(*swapTestBackend); !ok {
		return nil, errors.New("not the expected test backend")
	}
	stb.Commit()

	receipt, err := backend.TransactionReceipt(context.TODO(), tx.Hash())
	if err != nil {
		return nil, err
	}
	return receipt, nil
}

// deploy for testing (needs simulated backend commit)
func testDeploy(ctx context.Context, swap *Swap) (err error) {
	opts := bind.NewKeyedTransactor(swap.owner.privateKey)
	opts.Value = big.NewInt(42)
	opts.Context = ctx

	swap.contract, _, err = cswap.Deploy(opts, swap.backend, swap.owner.address, defaultHarddepositTimeoutDuration)
	if err != nil {
		return err
	}
	var stb *swapTestBackend
	var ok bool
	if stb, ok = swap.backend.(*swapTestBackend); !ok {
		return errors.New("not the expected test backend")
	}
	stb.Commit()

	return err
}

// newTestSwapAndPeer is a helper function to create a swap and a peer instance that fit together
// the owner of this swap is the beneficiaryAddress
// hence the owner of this swap would sign cheques with beneficiaryKey and receive cheques from ownerKey (or another party) which is NOT the owner of this swap
func newTestSwapAndPeer(t *testing.T, key *ecdsa.PrivateKey) (*Swap, *Peer, func()) {
	swap, clean := newTestSwap(t, key, nil)
	// owner address is the beneficiary (counterparty) for the peer
	// that's because we expect cheques we receive to be signed by the address we would issue cheques to
	peer, err := swap.addPeer(newDummyPeer().Peer, ownerAddress, testChequeContract)
	if err != nil {
		t.Fatal(err)
	}
	// we need to adjust the owner address on swap because we will issue cheques to beneficiaryAddress
	swap.owner.address = beneficiaryAddress
	return swap, peer, clean
}

// TestPeerSetAndGetLastReceivedCheque tests if a saved last received cheque can be loaded again later using the peer functions
func TestPeerSetAndGetLastReceivedCheque(t *testing.T) {
	swap, peer, clean := newTestSwapAndPeer(t, ownerKey)
	defer clean()

	testCheque := newTestCheque()

	if err := peer.setLastReceivedCheque(testCheque); err != nil {
		t.Fatalf("Error while saving: %s", err.Error())
	}

	returnedCheque := peer.getLastReceivedCheque()
	if returnedCheque == nil {
		t.Fatal("Could not find saved cheque")
	}

	if !returnedCheque.Equal(testCheque) {
		t.Fatal("Returned cheque was different")
	}

	// create a new swap peer for the same underlying peer to force a database load
	samePeer, err := swap.addPeer(peer.Peer, common.Address{}, common.Address{})
	if err != nil {
		t.Fatal(err)
	}

	returnedCheque = samePeer.getLastReceivedCheque()
	if returnedCheque == nil {
		t.Fatal("Could not find saved cheque")
	}

	if !returnedCheque.Equal(testCheque) {
		t.Fatal("Returned cheque was different")
	}
}

// TestPeerVerifyChequeProperties tests that verifyChequeProperties will accept a valid cheque
func TestPeerVerifyChequeProperties(t *testing.T) {
	swap, peer, clean := newTestSwapAndPeer(t, ownerKey)
	defer clean()

	testCheque := newTestCheque()
	testCheque.Signature = testChequeSig

	if err := testCheque.verifyChequeProperties(peer, swap.owner.address); err != nil {
		t.Fatalf("failed to verify cheque properties: %s", err.Error())
	}
}

// TestPeerVerifyChequeProperties tests that verifyChequeProperties will reject invalid cheques
func TestPeerVerifyChequePropertiesInvalidCheque(t *testing.T) {
	swap, peer, clean := newTestSwapAndPeer(t, ownerKey)
	defer clean()

	// cheque with an invalid signature
	testCheque := newTestCheque()
	testCheque.Signature = manipulateSignature(testChequeSig)
	if err := testCheque.verifyChequeProperties(peer, swap.owner.address); err == nil {
		t.Fatalf("accepted cheque with invalid signature")
	}

	// cheque with wrong contract
	testCheque = newTestCheque()
	testCheque.Contract = beneficiaryAddress
	testCheque.Signature, _ = testCheque.Sign(ownerKey)
	if err := testCheque.verifyChequeProperties(peer, swap.owner.address); err == nil {
		t.Fatalf("accepted cheque with wrong contract")
	}

	// cheque with wrong beneficiary
	testCheque = newTestCheque()
	testCheque.Beneficiary = ownerAddress
	testCheque.Signature, _ = testCheque.Sign(ownerKey)
	if err := testCheque.verifyChequeProperties(peer, swap.owner.address); err == nil {
		t.Fatalf("accepted cheque with wrong beneficiary")
	}
}

// TestPeerVerifyChequeAgainstLast tests that verifyChequeAgainstLast accepts a cheque with higher amount
func TestPeerVerifyChequeAgainstLast(t *testing.T) {
	increase := uint64(10)
	oldCheque := newTestCheque()
	newCheque := newTestCheque()

	newCheque.CumulativePayout = oldCheque.CumulativePayout + increase

	actualAmount, err := newCheque.verifyChequeAgainstLast(oldCheque, increase)
	if err != nil {
		t.Fatalf("failed to verify cheque compared to old cheque: %v", err)
	}

	if actualAmount != increase {
		t.Fatalf("wrong actual amount, expected: %d, was: %d", increase, actualAmount)
	}
}

// TestPeerVerifyChequeAgainstLastInvalid tests that verifyChequeAgainstLast rejects cheques with lower amount or an unexpected value
func TestPeerVerifyChequeAgainstLastInvalid(t *testing.T) {
	increase := uint64(10)

	// cheque with same or lower amount
	oldCheque := newTestCheque()
	newCheque := newTestCheque()

	if _, err := newCheque.verifyChequeAgainstLast(oldCheque, increase); err == nil {
		t.Fatal("accepted a cheque with same amount")
	}

	// cheque with amount != increase
	oldCheque = newTestCheque()
	newCheque = newTestCheque()
	newCheque.CumulativePayout = oldCheque.CumulativePayout + increase + 5

	if _, err := newCheque.verifyChequeAgainstLast(oldCheque, increase); err == nil {
		t.Fatal("accepted a cheque with unexpected amount")
	}
}

// TestPeerProcessAndVerifyCheque tests that processAndVerifyCheque accepts a valid cheque and also saves it
func TestPeerProcessAndVerifyCheque(t *testing.T) {
	testBackend := newTestBackend()
	defer testBackend.Close()

	swap, peer, clean := newTestSwapAndPeer(t, ownerKey)
	defer clean()

	// create test cheque and process
	cheque := newTestCheque()
	cheque.Signature, _ = cheque.Sign(ownerKey)

	actualAmount, err := swap.processAndVerifyCheque(cheque, peer)
	if err != nil {
		t.Fatalf("failed to process cheque: %s", err)
	}

	if actualAmount != cheque.CumulativePayout {
		t.Fatalf("computed wrong actual amount: was %d, expected: %d", actualAmount, cheque.CumulativePayout)
	}

	// verify that it was indeed saved
	if peer.getLastReceivedCheque().CumulativePayout != cheque.CumulativePayout {
		t.Fatalf("last received cheque has wrong cumulative payout, was: %d, expected: %d", peer.lastReceivedCheque.CumulativePayout, cheque.CumulativePayout)
	}

	// create another cheque with higher amount
	otherCheque := newTestCheque()
	otherCheque.CumulativePayout = cheque.CumulativePayout + 10
	otherCheque.Honey = 10
	otherCheque.Signature, _ = otherCheque.Sign(ownerKey)

	if _, err := swap.processAndVerifyCheque(otherCheque, peer); err != nil {
		t.Fatalf("failed to process cheque: %s", err)
	}

	// verify that it was indeed saved
	if peer.getLastReceivedCheque().CumulativePayout != otherCheque.CumulativePayout {
		t.Fatalf("last received cheque has wrong cumulative payout, was: %d, expected: %d", peer.lastReceivedCheque.CumulativePayout, otherCheque.CumulativePayout)
	}
}

// TestPeerProcessAndVerifyChequeInvalid verifies that processAndVerifyCheque does not accept cheques incompatible with the last cheque
// it first tries to process an invalid cheque
// then it processes a valid cheque
// then rejects one with lower amount
func TestPeerProcessAndVerifyChequeInvalid(t *testing.T) {
	testBackend := newTestBackend()
	defer testBackend.Close()

	swap, peer, clean := newTestSwapAndPeer(t, ownerKey)
	defer clean()

	// invalid cheque because wrong recipient
	cheque := newTestCheque()
	cheque.Beneficiary = ownerAddress
	cheque.Signature, _ = cheque.Sign(ownerKey)

	if _, err := swap.processAndVerifyCheque(cheque, peer); err == nil {
		t.Fatal("accecpted an invalid cheque as first cheque")
	}

	// valid cheque
	cheque = newTestCheque()
	cheque.Signature, _ = cheque.Sign(ownerKey)

	if _, err := swap.processAndVerifyCheque(cheque, peer); err != nil {
		t.Fatalf("failed to process cheque: %s", err)
	}

	if peer.getLastReceivedCheque().CumulativePayout != cheque.CumulativePayout {
		t.Fatalf("last received cheque has wrong cumulative payout, was: %d, expected: %d", peer.lastReceivedCheque.CumulativePayout, cheque.CumulativePayout)
	}

	// invalid cheque because amount is lower
	otherCheque := newTestCheque()
	otherCheque.CumulativePayout = cheque.CumulativePayout - 10
	otherCheque.Honey = 10
	otherCheque.Signature, _ = otherCheque.Sign(ownerKey)

	if _, err := swap.processAndVerifyCheque(otherCheque, peer); err == nil {
		t.Fatal("accepted a cheque with lower amount")
	}

	// check that no invalid cheque was saved
	if peer.getLastReceivedCheque().CumulativePayout != cheque.CumulativePayout {
		t.Fatalf("last received cheque has wrong cumulative payout, was: %d, expected: %d", peer.lastReceivedCheque.CumulativePayout, cheque.CumulativePayout)
	}
}

func TestSwapLogToFile(t *testing.T) {
	// create a log dir
	logDirDebitor, err := ioutil.TempDir("", "swap_test_log")
	log.Debug("creating swap log dir")
	if err != nil {
		t.Fatal(err)
	}
	defer os.RemoveAll(logDirDebitor)

	// set the log dir to the params
	params := newDefaultParams(t)
	params.LogPath = logDirDebitor

	testBackend := newTestBackend()
	defer testBackend.Close()
	// create both test swap accounts
	creditorSwap, storeDirCreditor := newBaseTestSwap(t, beneficiaryKey, testBackend)
	// we are only checking one of the two nodes for logs
	debitorSwap, storeDirDebitor := newBaseTestSwapWithParams(t, ownerKey, params, testBackend)

	clean := func() {
		creditorSwap.Close()
		debitorSwap.Close()
		os.RemoveAll(storeDirCreditor)
		os.RemoveAll(storeDirDebitor)
	}
	defer clean()

	ctx := context.Background()
	err = testDeploy(ctx, creditorSwap)
	if err != nil {
		t.Fatal(err)
	}
	err = testDeploy(ctx, debitorSwap)
	if err != nil {
		t.Fatal(err)
	}

	// create Peer instances
	// NOTE: remember that these are peer instances representing each **a model of the remote peer** for every local node
	// so creditor is the model of the remote mode for the debitor! (and vice versa)
	cPeer := newDummyPeerWithSpec(Spec)
	dPeer := newDummyPeerWithSpec(Spec)
	creditor, err := debitorSwap.addPeer(cPeer.Peer, creditorSwap.owner.address, debitorSwap.GetParams().ContractAddress)
	if err != nil {
		t.Fatal(err)
	}
	debitor, err := creditorSwap.addPeer(dPeer.Peer, debitorSwap.owner.address, debitorSwap.GetParams().ContractAddress)
	if err != nil {
		t.Fatal(err)
	}

	// set balances arbitrarily
	testAmount := int64(DefaultPaymentThreshold + 42)
	debitor.setBalance(testAmount)
	creditor.setBalance(-testAmount)

	// setup the wait for mined transaction function for testing
	cleanup := setupContractTest()
	defer cleanup()

	// now simulate sending the cheque to the creditor from the debitor
	creditor.sendCheque()

	if logDirDebitor == "" {
		t.Fatal("Swap Log Dir is not defined")
	}

	files, err := ioutil.ReadDir(logDirDebitor)
	if err != nil {
		t.Fatal(err)
	}
	if len(files) == 0 {
		t.Fatalf("expected at least 1 file in the log directory, found none")
	}

	logFile := path.Join(logDirDebitor, files[0].Name())

	var b []byte
	b, err = ioutil.ReadFile(logFile)
	if err != nil {
		t.Fatal(err)
	}
	logString := string(b)
	if !strings.Contains(logString, "sending cheque") {
		t.Fatalf("expected the log to contain \"sending cheque\"")
	}
}

func TestPeerGetLastSentCumulativePayout(t *testing.T) {
	_, peer, clean := newTestSwapAndPeer(t, ownerKey)
	defer clean()

	if peer.getLastSentCumulativePayout() != 0 {
		t.Fatalf("last cumulative payout should be 0 in the beginning, was %d", peer.getLastSentCumulativePayout())
	}

	cheque := newTestCheque()
	if err := peer.setLastSentCheque(cheque); err != nil {
		t.Fatal(err)
	}

	if peer.getLastSentCumulativePayout() != cheque.CumulativePayout {
		t.Fatalf("last cumulative payout should be the payout of the last sent cheque, was: %d, expected %d", peer.getLastSentCumulativePayout(), cheque.CumulativePayout)
	}
}

// dummyMsgRW implements MessageReader and MessageWriter
// but doesn't do anything. Useful for dummy message sends
type dummyMsgRW struct{}

// ReadMsg is from the MessageReader interface
func (d *dummyMsgRW) ReadMsg() (p2p.Msg, error) {
	return p2p.Msg{}, nil
}

// WriteMsg is from the MessageWriter interface
func (d *dummyMsgRW) WriteMsg(msg p2p.Msg) error {
	return nil
}<|MERGE_RESOLUTION|>--- conflicted
+++ resolved
@@ -207,23 +207,6 @@
 
 	// check cheques are empty
 	testChequesByPeerAndType(t, swap, map[enode.ID]map[string]*Cheque{})
-<<<<<<< HEAD
-
-	// add peer
-	testPeer := addPeer(t, swap)
-	testPeerID := testPeer.ID()
-
-	// test no cheques are present
-	testChequesByPeerAndType(t, swap, map[enode.ID]map[string]*Cheque{testPeerID: {lastReceivedChequeKey: nil, lastSentChequeKey: nil}})
-
-	// test sent cheque for peer
-	sentCheque := setNewSentCheque(t, testPeer)
-	testChequesByPeerAndType(t, swap, map[enode.ID]map[string]*Cheque{testPeerID: {lastReceivedChequeKey: nil, lastSentChequeKey: sentCheque}})
-
-	// test received cheque for peer
-	receivedCheque := setNewReceivedCheque(t, testPeer)
-	testChequesByPeerAndType(t, swap, map[enode.ID]map[string]*Cheque{testPeerID: {lastReceivedChequeKey: receivedCheque, lastSentChequeKey: sentCheque}})
-=======
 
 	// add peer
 	testPeer := addPeer(t, swap)
@@ -296,12 +279,12 @@
 
 func setNewCheque(t *testing.T, setChequeFunction func(*Cheque) error) *Cheque {
 	t.Helper()
-	generatedCheque := newRandomTestCheque()
-	err := setChequeFunction(generatedCheque)
-	if err != nil {
-		t.Fatal(err)
-	}
-	return generatedCheque
+	newCheque := newRandomTestCheque()
+	err := setChequeFunction(newCheque)
+	if err != nil {
+		t.Fatal(err)
+	}
+	return newCheque
 }
 
 // generates a cheque and saves it as the last sent cheque for a peer in the given swap struct, fails if there are errors
@@ -318,12 +301,12 @@
 
 func saveNewCheque(t *testing.T, id enode.ID, saveChequeFunction func(enode.ID, *Cheque) error) *Cheque {
 	t.Helper()
-	generatedCheque := newRandomTestCheque()
-	err := saveChequeFunction(id, generatedCheque)
-	if err != nil {
-		t.Fatal(err)
-	}
-	return generatedCheque
+	newCheque := newRandomTestCheque()
+	err := saveChequeFunction(id, newCheque)
+	if err != nil {
+		t.Fatal(err)
+	}
+	return newCheque
 }
 
 // tests that a nested map of peerID:{typeOfCheque:cheque} matches the result of the Cheques function
@@ -360,7 +343,6 @@
 	// test received cheque for peer
 	receivedCheque := setNewReceivedCheque(t, testPeer)
 	testChequesByType(t, swap, testPeerID, map[string]*Cheque{lastSentChequeKey: sentCheque, lastReceivedChequeKey: receivedCheque})
->>>>>>> a32b4157
 
 	// add second peer
 	testPeer2 := addPeer(t, swap)
@@ -368,17 +350,6 @@
 
 	// test sent cheque for second peer
 	sentCheque2 := setNewSentCheque(t, testPeer2)
-<<<<<<< HEAD
-	testChequesByPeerAndType(t, swap, map[enode.ID]map[string]*Cheque{testPeerID: {lastReceivedChequeKey: receivedCheque, lastSentChequeKey: sentCheque}, testPeer2ID: {lastReceivedChequeKey: nil, lastSentChequeKey: sentCheque2}})
-
-	// test received cheque for second peer
-	receivedCheque2 := setNewReceivedCheque(t, testPeer2)
-	testChequesByPeerAndType(t, swap, map[enode.ID]map[string]*Cheque{testPeerID: {lastReceivedChequeKey: receivedCheque, lastSentChequeKey: sentCheque}, testPeer2ID: {lastReceivedChequeKey: receivedCheque2, lastSentChequeKey: sentCheque2}})
-
-	// test sent cheque change for second peer
-	receivedCheque3 := setNewReceivedCheque(t, testPeer2)
-	testChequesByPeerAndType(t, swap, map[enode.ID]map[string]*Cheque{testPeerID: {lastReceivedChequeKey: receivedCheque, lastSentChequeKey: sentCheque}, testPeer2ID: {lastReceivedChequeKey: receivedCheque3, lastSentChequeKey: sentCheque2}})
-=======
 	testChequesByType(t, swap, testPeer2ID, map[string]*Cheque{lastSentChequeKey: sentCheque2, lastReceivedChequeKey: nil})
 
 	// test received cheque for second peer
@@ -397,140 +368,11 @@
 
 	// test cheques for invalid peer
 	testChequesByType(t, swap, adapters.RandomNodeConfig().ID, map[string]*Cheque{lastSentChequeKey: nil, lastReceivedChequeKey: nil})
->>>>>>> a32b4157
 
 	// test cheques for disconnected node
 	testPeer3ID := newDummyPeer().Peer.ID()
 
 	// test sent cheque for disconnected node
-<<<<<<< HEAD
-	sentCheque3 := saveNewSentCheque(t, swap, testPeer3ID)
-	testChequesByPeerAndType(t, swap, map[enode.ID]map[string]*Cheque{testPeerID: {lastReceivedChequeKey: receivedCheque, lastSentChequeKey: sentCheque}, testPeer2ID: {lastReceivedChequeKey: receivedCheque3, lastSentChequeKey: sentCheque2}, testPeer3ID: {lastSentChequeKey: sentCheque3, lastReceivedChequeKey: nil}})
-
-	// test received cheque for disconnected node
-	receivedCheque4 := saveNewReceivedCheque(t, swap, testPeer3ID)
-	testChequesByPeerAndType(t, swap, map[enode.ID]map[string]*Cheque{testPeerID: {lastReceivedChequeKey: receivedCheque, lastSentChequeKey: sentCheque}, testPeer2ID: {lastReceivedChequeKey: receivedCheque3, lastSentChequeKey: sentCheque2}, testPeer3ID: {lastSentChequeKey: sentCheque3, lastReceivedChequeKey: receivedCheque4}})
-
-	// test cheque change for disconnected node
-	sentCheque4 := saveNewSentCheque(t, swap, testPeer3ID)
-	testChequesByPeerAndType(t, swap, map[enode.ID]map[string]*Cheque{testPeerID: {lastReceivedChequeKey: receivedCheque, lastSentChequeKey: sentCheque}, testPeer2ID: {lastReceivedChequeKey: receivedCheque3, lastSentChequeKey: sentCheque2}, testPeer3ID: {lastSentChequeKey: sentCheque4, lastReceivedChequeKey: receivedCheque4}})
-}
-
-// adds a peer to the given Swap struct, fails if there are errors and returns peer otherwise
-func addPeer(t *testing.T, s *Swap) *Peer {
-	t.Helper()
-	peer, err := s.addPeer(newDummyPeer().Peer, common.Address{}, common.Address{})
-	if err != nil {
-		t.Fatal(err)
-	}
-	return peer
-}
-
-// generates a cheque and adds it as the last sent cheque for the given peer, fails if there are errors
-func setNewSentCheque(t *testing.T, p *Peer) *Cheque {
-	t.Helper()
-	return setNewCheque(t, p.setLastSentCheque)
-}
-
-// generates a cheque and adds it as the last received cheque for the given peer, fails if there are errors
-func setNewReceivedCheque(t *testing.T, p *Peer) *Cheque {
-	t.Helper()
-	return setNewCheque(t, p.setLastReceivedCheque)
-}
-
-func setNewCheque(t *testing.T, setChequeFunction func(*Cheque) error) *Cheque {
-	t.Helper()
-	newCheque := newRandomTestCheque()
-	err := setChequeFunction(newCheque)
-	if err != nil {
-		t.Fatal(err)
-	}
-	return newCheque
-}
-
-// generates a cheque and saves it as the last sent cheque for a peer in the given swap struct, fails if there are errors
-func saveNewSentCheque(t *testing.T, s *Swap, id enode.ID) *Cheque {
-	t.Helper()
-	return saveNewCheque(t, id, s.saveLastSentCheque)
-}
-
-// generates a cheque and saves it as the last received cheque for a peer in the given swap struct, fails if there are errors
-func saveNewReceivedCheque(t *testing.T, s *Swap, id enode.ID) *Cheque {
-	t.Helper()
-	return saveNewCheque(t, id, s.saveLastReceivedCheque)
-}
-
-func saveNewCheque(t *testing.T, id enode.ID, saveChequeFunction func(enode.ID, *Cheque) error) *Cheque {
-	t.Helper()
-	newCheque := newRandomTestCheque()
-	err := saveChequeFunction(id, newCheque)
-	if err != nil {
-		t.Fatal(err)
-	}
-	return newCheque
-}
-
-// tests that a nested map of peerID:{typeOfCheque:cheque} matches the result of the Cheques function
-func testChequesByPeerAndType(t *testing.T, s *Swap, expectedCheques map[enode.ID]map[string]*Cheque) {
-	t.Helper()
-	cheques, err := s.Cheques()
-	if err != nil {
-		t.Fatal(err)
-	}
-	if !reflect.DeepEqual(expectedCheques, cheques) {
-		t.Fatalf("Expected cheques to be %v, but are %v", expectedCheques, cheques)
-	}
-}
-
-// TestPeerCheques verifies that sent and received cheques data for a given peer is correct
-func TestPeerCheques(t *testing.T) {
-	testBackend := newTestBackend()
-	defer testBackend.Close()
-	// create a test swap account
-	swap, clean := newTestSwap(t, ownerKey, testBackend)
-	defer clean()
-
-	// add peer
-	testPeer := addPeer(t, swap)
-	testPeerID := testPeer.ID()
-
-	// test peer cheques are nil
-	testChequesByType(t, swap, testPeerID, map[string]*Cheque{lastSentChequeKey: nil, lastReceivedChequeKey: nil})
-
-	// test sent cheque for peer
-	sentCheque := setNewSentCheque(t, testPeer)
-	testChequesByType(t, swap, testPeerID, map[string]*Cheque{lastSentChequeKey: sentCheque, lastReceivedChequeKey: nil})
-
-	// test received cheque for peer
-	receivedCheque := setNewReceivedCheque(t, testPeer)
-	testChequesByType(t, swap, testPeerID, map[string]*Cheque{lastSentChequeKey: sentCheque, lastReceivedChequeKey: receivedCheque})
-
-	// add second peer
-	testPeer2 := addPeer(t, swap)
-	testPeer2ID := testPeer2.ID()
-
-	// test sent cheque for second peer
-	sentCheque2 := setNewSentCheque(t, testPeer2)
-	testChequesByType(t, swap, testPeer2ID, map[string]*Cheque{lastSentChequeKey: sentCheque2, lastReceivedChequeKey: nil})
-
-	// test received cheque for second peer
-	receivedCheque2 := setNewReceivedCheque(t, testPeer2)
-	testChequesByType(t, swap, testPeer2ID, map[string]*Cheque{lastSentChequeKey: sentCheque2, lastReceivedChequeKey: receivedCheque2})
-
-	// check previous cheques are still correct
-	testChequesByType(t, swap, testPeerID, map[string]*Cheque{lastSentChequeKey: sentCheque, lastReceivedChequeKey: receivedCheque})
-
-	// check change in cheques for peer
-	sentCheque3 := setNewSentCheque(t, testPeer)
-	testChequesByType(t, swap, testPeerID, map[string]*Cheque{lastSentChequeKey: sentCheque3, lastReceivedChequeKey: receivedCheque})
-
-	// check previous cheques for second peer are still correct
-	testChequesByType(t, swap, testPeer2ID, map[string]*Cheque{lastSentChequeKey: sentCheque2, lastReceivedChequeKey: receivedCheque2})
-
-	// test cheques for invalid peer
-	invalidPeerID := adapters.RandomNodeConfig().ID
-	peerCheques, err := swap.PeerCheques(invalidPeerID)
-=======
 	sentCheque4 := saveNewSentCheque(t, swap, testPeer3ID)
 	testChequesByType(t, swap, testPeer3ID, map[string]*Cheque{lastSentChequeKey: sentCheque4, lastReceivedChequeKey: nil})
 
@@ -610,45 +452,12 @@
 func testChequeFailure(t *testing.T, chequeFunction func(enode.ID) (*Cheque, error)) {
 	invalidPeerID := adapters.RandomNodeConfig().ID
 	cheque, err := chequeFunction(invalidPeerID)
->>>>>>> a32b4157
 	if err == nil {
 		t.Fatal("Expected call to fail, but it didn't!")
 	}
 	if err != state.ErrNotFound {
 		t.Fatalf("Expected test to fail with %s, but is %s", "ErrorNotFound", err.Error())
 	}
-<<<<<<< HEAD
-	if peerCheques != nil {
-		t.Fatalf("Expected peer cheques for invalid call to be nil, but is %v", peerCheques)
-	}
-
-	// test cheques for disconnected node
-	testPeer3ID := newDummyPeer().Peer.ID()
-
-	// test sent cheque for disconnected node
-	sentCheque4 := saveNewSentCheque(t, swap, testPeer3ID)
-	testChequesByType(t, swap, testPeer3ID, map[string]*Cheque{lastSentChequeKey: sentCheque4, lastReceivedChequeKey: nil})
-
-	// test received cheque for disconnected node
-	receivedCheque3 := saveNewReceivedCheque(t, swap, testPeer3ID)
-	testChequesByType(t, swap, testPeer3ID, map[string]*Cheque{lastSentChequeKey: sentCheque4, lastReceivedChequeKey: receivedCheque3})
-}
-
-// tests that map of typeOfCheque:cheque matches the result of the PeerCheques function
-func testChequesByType(t *testing.T, s *Swap, id enode.ID, expectedCheques map[string]*Cheque) {
-	t.Helper()
-	peerCheques, err := s.PeerCheques(id)
-	if err != nil {
-		t.Fatal(err)
-	}
-	if !reflect.DeepEqual(expectedCheques, peerCheques) {
-		t.Fatalf("Expected peer cheques to be %v, but are %v", expectedCheques, peerCheques)
-	}
-}
-
-// TestSentCheque verifies that sent cheque data is correctly obtained
-func TestSentCheque(t *testing.T) {
-=======
 	if cheque != nil {
 		t.Fatalf("Expected cheque for invalid call to be nil, but is %v", cheque)
 	}
@@ -693,163 +502,6 @@
 
 // TestReceivedCheque verifies that received cheques data is correctly obtained
 func TestReceivedCheque(t *testing.T) {
->>>>>>> a32b4157
-	// create a test swap account
-	swap, clean := newTestSwap(t, ownerKey, nil)
-	defer clean()
-
-	// add peer
-	testPeer := addPeer(t, swap)
-	testPeerID := testPeer.ID()
-
-<<<<<<< HEAD
-	// check last sent cheque is empty for peer
-	testSentCheque(t, swap, testPeerID, nil)
-
-	// test random sent cheque for peer
-	sentCheque := setNewSentCheque(t, testPeer)
-	testSentCheque(t, swap, testPeerID, sentCheque)
-=======
-	// check last received cheque is empty for peer
-	testReceivedCheque(t, swap, testPeerID, nil)
-
-	// test random received cheque for peer
-	receivedCheque := setNewReceivedCheque(t, testPeer)
-	testReceivedCheque(t, swap, testPeerID, receivedCheque)
->>>>>>> a32b4157
-
-	// add second peer
-	testPeer2 := addPeer(t, swap)
-	testPeer2ID := testPeer2.ID()
-
-<<<<<<< HEAD
-	// test random sent cheque for second peer
-	sentCheque2 := setNewSentCheque(t, testPeer2)
-	testSentCheque(t, swap, testPeer2ID, sentCheque2)
-
-	// check previous cheque is still correct
-	testSentCheque(t, swap, testPeerID, sentCheque)
-
-	// test sent cheque for invalid peer
-	testChequeFailure(t, swap.SentCheque)
-
-	// test sent cheque for disconnected node
-	testPeer3ID := newDummyPeer().Peer.ID()
-
-	expectedSentCheque := saveNewSentCheque(t, swap, testPeer3ID)
-	actualSentCheque, err := swap.SentCheque(testPeer3ID)
-	if err != nil {
-		t.Fatal(err)
-	}
-	if !reflect.DeepEqual(actualSentCheque, expectedSentCheque) {
-		t.Fatalf("Expected sent cheque to be %v, but is %v", expectedSentCheque, actualSentCheque)
-	}
-}
-
-// tests that the expected sent cheque matches the result of the Sent call for a given peer
-func testSentCheque(t *testing.T, s *Swap, id enode.ID, expectedSentCheque *Cheque) {
-	sentCheque, err := s.SentCheque(id)
-	if err != nil {
-		t.Fatal(err)
-	}
-	if sentCheque != expectedSentCheque {
-		t.Fatalf("Expected sent cheque to be %v, but is %v", expectedSentCheque, sentCheque)
-	}
-}
-
-// generate an invalid peer id, call a cheque function for it and test that it fails
-func testChequeFailure(t *testing.T, chequeFunction func(enode.ID) (*Cheque, error)) {
-	invalidPeerID := adapters.RandomNodeConfig().ID
-	cheque, err := chequeFunction(invalidPeerID)
-	if err == nil {
-		t.Fatal("Expected call to fail, but it didn't!")
-	}
-	if err != state.ErrNotFound {
-		t.Fatalf("Expected test to fail with %s, but is %s", "ErrorNotFound", err.Error())
-	}
-	if cheque != nil {
-		t.Fatalf("Expected cheque for invalid call to be nil, but is %v", cheque)
-	}
-}
-
-// Test getting sent cheques for all known peers
-func TestSentCheques(t *testing.T) {
-=======
-	// test random received cheque for second peer
-	receivedCheque2 := setNewReceivedCheque(t, testPeer2)
-	testReceivedCheque(t, swap, testPeer2ID, receivedCheque2)
-
-	// check previous cheque is still correct
-	testReceivedCheque(t, swap, testPeerID, receivedCheque)
-
-	// test received cheque for invalid peer
-	testChequeFailure(t, swap.ReceivedCheque)
-
-	// test received cheque for disconnected node
-	testPeer3ID := newDummyPeer().Peer.ID()
-
-	expectedReceivedCheque := saveNewReceivedCheque(t, swap, testPeer3ID)
-	actualReceivedCheque, err := swap.ReceivedCheque(testPeer3ID)
-	if err != nil {
-		t.Fatal(err)
-	}
-	if !reflect.DeepEqual(actualReceivedCheque, expectedReceivedCheque) {
-		t.Fatalf("Expected received cheque to be %v, but is %v", expectedReceivedCheque, actualReceivedCheque)
-	}
-}
-
-// tests that the expected received cheque matches the result of the ReceivedCheque call for a given peer
-func testReceivedCheque(t *testing.T, s *Swap, id enode.ID, expectedReceivedChequeKey *Cheque) {
-	receivedCheque, err := s.ReceivedCheque(id)
-	if err != nil {
-		t.Fatal(err)
-	}
-	if receivedCheque != expectedReceivedChequeKey {
-		t.Fatalf("Expected received cheque to be %v, but is %v", expectedReceivedChequeKey, receivedCheque)
-	}
-}
-
-// Test getting received cheques for all known peers
-func TestReceivedCheques(t *testing.T) {
-	testBackend := newTestBackend()
-	defer testBackend.Close()
->>>>>>> a32b4157
-	// create a test swap account
-	swap, clean := newTestSwap(t, ownerKey, testBackend)
-	defer clean()
-
-<<<<<<< HEAD
-	// check sent cheques are empty
-	testChequesByPeer(t, map[enode.ID]*Cheque{}, swap.SentCheques)
-
-	// add peer
-	testPeer := addPeer(t, swap)
-	testPeerID := testPeer.ID()
-
-	// test sent cheques with peer
-	sentCheque := setNewSentCheque(t, testPeer)
-	testChequesByPeer(t, map[enode.ID]*Cheque{testPeerID: sentCheque}, swap.SentCheques)
-
-	// add second peer
-	testPeer2 := addPeer(t, swap)
-	testPeer2ID := testPeer2.ID()
-
-	// test sent cheques with a second peer
-	sentCheque2 := setNewSentCheque(t, testPeer2)
-	testChequesByPeer(t, map[enode.ID]*Cheque{testPeerID: sentCheque, testPeer2ID: sentCheque2}, swap.SentCheques)
-
-	// test sent cheque change for peer
-	sentCheque3 := setNewSentCheque(t, testPeer)
-	testChequesByPeer(t, map[enode.ID]*Cheque{testPeerID: sentCheque3, testPeer2ID: sentCheque2}, swap.SentCheques)
-
-	// test sent cheques with a disconnected peer
-	testPeer3ID := newDummyPeer().Peer.ID()
-	sentCheque4 := saveNewSentCheque(t, swap, testPeer3ID)
-	testChequesByPeer(t, map[enode.ID]*Cheque{testPeerID: sentCheque3, testPeer2ID: sentCheque2, testPeer3ID: sentCheque4}, swap.SentCheques)
-}
-
-// TestReceivedCheque verifies that received cheques data is correctly obtained
-func TestReceivedCheque(t *testing.T) {
 	testBackend := newTestBackend()
 	defer testBackend.Close()
 	// create a test swap account
@@ -936,31 +588,6 @@
 	receivedCheque3 := setNewReceivedCheque(t, testPeer)
 	testChequesByPeer(t, map[enode.ID]*Cheque{testPeerID: receivedCheque3, testPeer2ID: receivedCheque2}, swap.ReceivedCheques)
 
-=======
-	// check received cheques are empty
-	testChequesByPeer(t, map[enode.ID]*Cheque{}, swap.ReceivedCheques)
-
-	// add peer
-	testPeer := addPeer(t, swap)
-	testPeerID := testPeer.ID()
-
-	// test received cheques with peer
-	receivedCheque := setNewReceivedCheque(t, testPeer)
-	testChequesByPeer(t, map[enode.ID]*Cheque{testPeerID: receivedCheque}, swap.ReceivedCheques)
-
-	// add second peer
-	testPeer2 := addPeer(t, swap)
-	testPeer2ID := testPeer2.ID()
-
-	// test received cheques with a second peer
-	receivedCheque2 := setNewReceivedCheque(t, testPeer2)
-	testChequesByPeer(t, map[enode.ID]*Cheque{testPeerID: receivedCheque, testPeer2ID: receivedCheque2}, swap.ReceivedCheques)
-
-	// test received cheque change for peer
-	receivedCheque3 := setNewReceivedCheque(t, testPeer)
-	testChequesByPeer(t, map[enode.ID]*Cheque{testPeerID: receivedCheque3, testPeer2ID: receivedCheque2}, swap.ReceivedCheques)
-
->>>>>>> a32b4157
 	// test received cheques with a disconnected peer
 	testPeer3ID := newDummyPeer().Peer.ID()
 	receivedCheque4 := saveNewReceivedCheque(t, swap, testPeer3ID)
